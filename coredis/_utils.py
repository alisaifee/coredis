from __future__ import annotations

<<<<<<< HEAD
import enum
import logging
=======
>>>>>>> f8f169bb
from collections import UserDict
from typing import Any, Awaitable, overload

from anyio import create_task_group

from coredis.typing import (
    Hashable,
    Iterable,
    Mapping,
    MutableMapping,
    ResponseType,
    StringT,
    TypeVar,
)

logger = logging.getLogger(__name__)
logger.addHandler(logging.NullHandler())

T = TypeVar("T")
U = TypeVar("U")


class EncodingInsensitiveDict(UserDict[Any, Any]):
    def __init__(
        self,
        initial: MutableMapping[Any, Any] | None = None,
        encoding: str = "utf-8",
    ):
        self._encoding = encoding
        super().__init__(initial or {})

    def _alt_key(self, key: StringT) -> StringT:
        if isinstance(key, str):
            try:
                byte_alt = key.encode(self._encoding)
                if byte_alt in self.data:
                    return byte_alt
            except UnicodeEncodeError:
                pass
        elif isinstance(key, bytes):
            try:
                str_alt = key.decode(self._encoding)
                if str_alt in self.data:
                    return str_alt
            except UnicodeDecodeError:
                pass
        return key

    def __getitem__(self, key: StringT) -> Any:
        if key in self.data:
            return self.data[key]
        alt = self._alt_key(key)
        if alt in self.data:
            return self.data[alt]
        raise KeyError(key)

    def __setitem__(self, key: StringT, value: Any) -> None:
        alt = self._alt_key(key)
        self.data[alt] = value

    def __delitem__(self, key: StringT) -> None:
        alt = self._alt_key(key)
        del self.data[alt]

    def __contains__(self, key: Any) -> bool:
        return key in self.data or self._alt_key(key) in self.data

    def get(self, key: StringT, default: Any = None) -> Any:
        return self.data.get(key, self.data.get(self._alt_key(key), default))

    def pop(self, key: StringT, default: Any = None) -> Any:
        if key in self.data:
            return self.data.pop(key)
        alt = self._alt_key(key)
        return self.data.pop(alt, default)

    def stringify_keys(self) -> dict[str, Any]:
        d = {}
        for key, value in self.items():
            d[key.decode(self._encoding) if isinstance(key, bytes) else key] = (
                value.stringify_keys() if isinstance(value, EncodingInsensitiveDict) else value
            )
        return d


def b(x: ResponseType, encoding: str | None = None) -> bytes:
    if isinstance(x, bytes):
        return x
    if not isinstance(x, str):
        _v = str(x)
    else:
        _v = x
    return _v.encode(encoding) if encoding else _v.encode()


def nativestr(x: ResponseType, encoding: str = "utf-8") -> str:
    if isinstance(x, (str, bytes)):
        return x if isinstance(x, str) else x.decode(encoding, "replace")
    elif isinstance(x, (int, float, bool)):
        return str(x)
    raise ValueError(f"Unable to cast {x} to string")


def tuples_to_flat_list(nested_list: Iterable[tuple[T, ...]]) -> list[T]:
    return [item for sublist in nested_list for item in sublist]


def dict_to_flat_list(mapping: Mapping[T, U], reverse: bool = False) -> list[T | U]:
    e1: list[T | U] = list(mapping.keys())
    e2: list[T | U] = list(mapping.values())

    ret: list[T | U] = []

    if reverse:
        e1, e2 = e2, e1

    for idx, e in enumerate(e1):
        ret.append(e)
        ret.append(e2[idx])

    return ret


def make_hashable(*args: Any) -> tuple[Hashable, ...]:
    return tuple(
        (
            tuple(make_hashable(v)[0] for v in a)
            if isinstance(a, (tuple, list))
            else (
                frozenset(make_hashable(v)[0] for v in a)
                if isinstance(a, set)
                else (
                    tuple((k, make_hashable(v)[0]) for k, v in a.items())
                    if isinstance(a, dict)
                    # this will fail downstream if `a` is not hashable
                    else a
                )
            )
        )
        for a in args
    )


def query_param_to_bool(value: Any | None) -> bool | None:
    if value is None or value in ("", b""):
        return None
    if isinstance(value, (int, float, bool, str, bytes)):
        value = nativestr(value)
        if value.upper() in ("0", "F", "FALSE", "N", "NO"):
            return False
        elif value.upper() in ("1", "T", "TRUE", "Y", "YES"):
            return True

    return bool(value)


# ++++++++++ cluster utils ++++++++++++++

x_mode_m_crc16_lookup = [
    0x0000,
    0x1021,
    0x2042,
    0x3063,
    0x4084,
    0x50A5,
    0x60C6,
    0x70E7,
    0x8108,
    0x9129,
    0xA14A,
    0xB16B,
    0xC18C,
    0xD1AD,
    0xE1CE,
    0xF1EF,
    0x1231,
    0x0210,
    0x3273,
    0x2252,
    0x52B5,
    0x4294,
    0x72F7,
    0x62D6,
    0x9339,
    0x8318,
    0xB37B,
    0xA35A,
    0xD3BD,
    0xC39C,
    0xF3FF,
    0xE3DE,
    0x2462,
    0x3443,
    0x0420,
    0x1401,
    0x64E6,
    0x74C7,
    0x44A4,
    0x5485,
    0xA56A,
    0xB54B,
    0x8528,
    0x9509,
    0xE5EE,
    0xF5CF,
    0xC5AC,
    0xD58D,
    0x3653,
    0x2672,
    0x1611,
    0x0630,
    0x76D7,
    0x66F6,
    0x5695,
    0x46B4,
    0xB75B,
    0xA77A,
    0x9719,
    0x8738,
    0xF7DF,
    0xE7FE,
    0xD79D,
    0xC7BC,
    0x48C4,
    0x58E5,
    0x6886,
    0x78A7,
    0x0840,
    0x1861,
    0x2802,
    0x3823,
    0xC9CC,
    0xD9ED,
    0xE98E,
    0xF9AF,
    0x8948,
    0x9969,
    0xA90A,
    0xB92B,
    0x5AF5,
    0x4AD4,
    0x7AB7,
    0x6A96,
    0x1A71,
    0x0A50,
    0x3A33,
    0x2A12,
    0xDBFD,
    0xCBDC,
    0xFBBF,
    0xEB9E,
    0x9B79,
    0x8B58,
    0xBB3B,
    0xAB1A,
    0x6CA6,
    0x7C87,
    0x4CE4,
    0x5CC5,
    0x2C22,
    0x3C03,
    0x0C60,
    0x1C41,
    0xEDAE,
    0xFD8F,
    0xCDEC,
    0xDDCD,
    0xAD2A,
    0xBD0B,
    0x8D68,
    0x9D49,
    0x7E97,
    0x6EB6,
    0x5ED5,
    0x4EF4,
    0x3E13,
    0x2E32,
    0x1E51,
    0x0E70,
    0xFF9F,
    0xEFBE,
    0xDFDD,
    0xCFFC,
    0xBF1B,
    0xAF3A,
    0x9F59,
    0x8F78,
    0x9188,
    0x81A9,
    0xB1CA,
    0xA1EB,
    0xD10C,
    0xC12D,
    0xF14E,
    0xE16F,
    0x1080,
    0x00A1,
    0x30C2,
    0x20E3,
    0x5004,
    0x4025,
    0x7046,
    0x6067,
    0x83B9,
    0x9398,
    0xA3FB,
    0xB3DA,
    0xC33D,
    0xD31C,
    0xE37F,
    0xF35E,
    0x02B1,
    0x1290,
    0x22F3,
    0x32D2,
    0x4235,
    0x5214,
    0x6277,
    0x7256,
    0xB5EA,
    0xA5CB,
    0x95A8,
    0x8589,
    0xF56E,
    0xE54F,
    0xD52C,
    0xC50D,
    0x34E2,
    0x24C3,
    0x14A0,
    0x0481,
    0x7466,
    0x6447,
    0x5424,
    0x4405,
    0xA7DB,
    0xB7FA,
    0x8799,
    0x97B8,
    0xE75F,
    0xF77E,
    0xC71D,
    0xD73C,
    0x26D3,
    0x36F2,
    0x0691,
    0x16B0,
    0x6657,
    0x7676,
    0x4615,
    0x5634,
    0xD94C,
    0xC96D,
    0xF90E,
    0xE92F,
    0x99C8,
    0x89E9,
    0xB98A,
    0xA9AB,
    0x5844,
    0x4865,
    0x7806,
    0x6827,
    0x18C0,
    0x08E1,
    0x3882,
    0x28A3,
    0xCB7D,
    0xDB5C,
    0xEB3F,
    0xFB1E,
    0x8BF9,
    0x9BD8,
    0xABBB,
    0xBB9A,
    0x4A75,
    0x5A54,
    0x6A37,
    0x7A16,
    0x0AF1,
    0x1AD0,
    0x2AB3,
    0x3A92,
    0xFD2E,
    0xED0F,
    0xDD6C,
    0xCD4D,
    0xBDAA,
    0xAD8B,
    0x9DE8,
    0x8DC9,
    0x7C26,
    0x6C07,
    0x5C64,
    0x4C45,
    0x3CA2,
    0x2C83,
    0x1CE0,
    0x0CC1,
    0xEF1F,
    0xFF3E,
    0xCF5D,
    0xDF7C,
    0xAF9B,
    0xBFBA,
    0x8FD9,
    0x9FF8,
    0x6E17,
    0x7E36,
    0x4E55,
    0x5E74,
    0x2E93,
    0x3EB2,
    0x0ED1,
    0x1EF0,
]


def crc16(data: bytes) -> int:
    crc = 0

    for byte in data:
        crc = ((crc << 8) & 0xFF00) ^ x_mode_m_crc16_lookup[((crc >> 8) & 0xFF) ^ byte]

    return crc & 0xFFFF


def hash_slot(key: bytes) -> int:
    start = key.find(b"{")

    if start > -1:
        end = key.find(b"}", start + 1)

        if end > -1 and end != start + 1:
            key = key[start + 1 : end]

    return crc16(key) % 16384


__all__ = [
    "hash_slot",
    "EncodingInsensitiveDict",
<<<<<<< HEAD
    "CaseAndEncodingInsensitiveEnum",
]

T1 = TypeVar("T1")
T2 = TypeVar("T2")
T3 = TypeVar("T3")
T4 = TypeVar("T4")
T5 = TypeVar("T5")
T6 = TypeVar("T6")


@overload
async def gather(
    awaitable1: Awaitable[T1],
    awaitable2: Awaitable[T2],
    /,
) -> tuple[T1, T2]: ...


@overload
async def gather(
    awaitable1: Awaitable[T1],
    awaitable2: Awaitable[T2],
    awaitable3: Awaitable[T3],
    /,
) -> tuple[T1, T2, T3]: ...


@overload
async def gather(
    awaitable1: Awaitable[T1],
    awaitable2: Awaitable[T2],
    awaitable3: Awaitable[T3],
    awaitable4: Awaitable[T4],
    /,
) -> tuple[T1, T2, T3, T4]: ...


@overload
async def gather(
    awaitable1: Awaitable[T1],
    awaitable2: Awaitable[T2],
    awaitable3: Awaitable[T3],
    awaitable4: Awaitable[T4],
    awaitable5: Awaitable[T5],
    /,
) -> tuple[T1, T2, T3, T4, T5]: ...


@overload
async def gather(
    awaitable1: Awaitable[T1],
    awaitable2: Awaitable[T2],
    awaitable3: Awaitable[T3],
    awaitable4: Awaitable[T4],
    awaitable5: Awaitable[T5],
    awaitable6: Awaitable[T6],
    /,
) -> tuple[T1, T2, T3, T4, T5, T6]: ...


@overload
async def gather(*awaitables: Awaitable[T1]) -> tuple[T1, ...]: ...


async def gather(*awaitables: Awaitable[Any]) -> tuple[Any, ...]:
    if len(awaitables) == 1:
        return (await awaitables[0],)
    results: list[Any] = [None] * len(awaitables)

    async def runner(awaitable: Awaitable[Any], i: int) -> None:
        results[i] = await awaitable

    async with create_task_group() as tg:
        for i, awaitable in enumerate(awaitables):
            tg.start_soon(runner, awaitable, i)
    return tuple(results)
=======
]
>>>>>>> f8f169bb
<|MERGE_RESOLUTION|>--- conflicted
+++ resolved
@@ -1,10 +1,7 @@
 from __future__ import annotations
 
-<<<<<<< HEAD
 import enum
 import logging
-=======
->>>>>>> f8f169bb
 from collections import UserDict
 from typing import Any, Awaitable, overload
 
@@ -447,8 +444,6 @@
 __all__ = [
     "hash_slot",
     "EncodingInsensitiveDict",
-<<<<<<< HEAD
-    "CaseAndEncodingInsensitiveEnum",
 ]
 
 T1 = TypeVar("T1")
@@ -524,7 +519,4 @@
     async with create_task_group() as tg:
         for i, awaitable in enumerate(awaitables):
             tg.start_soon(runner, awaitable, i)
-    return tuple(results)
-=======
-]
->>>>>>> f8f169bb
+    return tuple(results)