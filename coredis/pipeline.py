from __future__ import annotations

import functools
import inspect
import textwrap
from abc import ABCMeta
from concurrent.futures import CancelledError
from contextlib import asynccontextmanager
from typing import Any, AsyncGenerator, cast

from anyio import sleep
from deprecated.sphinx import deprecated

from coredis._utils import b, hash_slot, nativestr
from coredis.client import Client, RedisCluster
from coredis.commands import CommandRequest, CommandResponseT
from coredis.commands._key_spec import KeySpec
from coredis.commands.constants import CommandName, NodeFlag
from coredis.commands.request import TransformedResponse
from coredis.commands.script import Script
from coredis.connection import (
    BaseConnection,
    ClusterConnection,
    CommandInvocation,
    Request,
)
from coredis.exceptions import (
    AskError,
    ClusterCrossSlotError,
    ClusterDownError,
    ClusterTransactionError,
    ConnectionError,
    ExecAbortError,
    MovedError,
    RedisClusterException,
    RedisError,
    ResponseError,
    TimeoutError,
    TryAgainError,
    WatchError,
)
from coredis.pool import ClusterConnectionPool
from coredis.pool.nodemanager import ManagedNode
from coredis.response._callbacks import (
    AnyStrCallback,
    AsyncPreProcessingCallback,
    BoolsCallback,
    NoopCallback,
    SimpleStringCallback,
)
from coredis.retry import ConstantRetryPolicy, retryable
from coredis.typing import (
    AnyStr,
    Awaitable,
    Callable,
    ExecutionParameters,
    Generator,
    Iterable,
    KeyT,
    Parameters,
    ParamSpec,
    RedisCommand,
    RedisCommandP,
    RedisValueT,
    ResponseType,
    Self,
    StringT,
    T_co,
    TypeVar,
    Unpack,
    ValueT,
)

P = ParamSpec("P")
R = TypeVar("R")
T = TypeVar("T")

ERRORS_ALLOW_RETRY = (
    MovedError,
    AskError,
    TryAgainError,
)

UNWATCH_COMMANDS = {CommandName.DISCARD, CommandName.EXEC, CommandName.UNWATCH}


def wrap_pipeline_method(
    kls: PipelineMeta, func: Callable[P, Awaitable[R]]
) -> Callable[P, Awaitable[R]]:
    @functools.wraps(func)
    def wrapper(*args: P.args, **kwargs: P.kwargs) -> Awaitable[R]:
        return func(*args, **kwargs)

    wrapper.__doc__ = textwrap.dedent(wrapper.__doc__ or "")
    wrapper.__doc__ = f"""
.. note:: Pipeline variant of :meth:`coredis.Redis.{func.__name__}` that does not execute
  immediately and instead pushes the command into a stack for batch send.

  The return value can be retrieved either as part of the tuple returned by
  :meth:`~{kls.__name__}.execute` or by awaiting the :class:`~coredis.commands.CommandRequest`
  instance after calling :meth:`~{kls.__name__}.execute`

{wrapper.__doc__}
"""
    return wrapper


class Awaitablize(Awaitable[T]):
    __slots__ = ("_result",)

    def __init__(self, result: T) -> None:
        self._result = result

    def __await__(self) -> Generator[Any, None, T]:
        async def _coro() -> T:
            await sleep(0)  # checkpoint
            return self._result

        # create the coroutine when awaited to avoid Python warning on GC
        return _coro().__await__()


def await_result(result: T) -> Awaitable[T]:
    return Awaitablize(result)


class PipelineCommandRequest(CommandRequest[CommandResponseT]):
    """
    Command request used within a pipeline. Handles immediate execution for WATCH or
    watched commands outside explicit transactions, otherwise queues the command.
    """

    client: Pipeline[Any] | ClusterPipeline[Any]

    def __init__(
        self,
        client: Pipeline[Any] | ClusterPipeline[Any],
        name: bytes,
        *arguments: ValueT,
        callback: Callable[..., CommandResponseT],
        execution_parameters: ExecutionParameters | None = None,
        parent: CommandRequest[Any] | None = None,
    ) -> None:
        super().__init__(
            client,
            name,
            *arguments,
            callback=callback,
            execution_parameters=execution_parameters,
        )
        if not parent:
            if (client.watching or name == CommandName.WATCH) and not client.explicit_transaction:
                self.response = client.immediate_execute_command(
                    self, callback=callback, **self.execution_parameters
                )
            else:
                client.pipeline_execute_command(self)  # type: ignore[arg-type]
        self.parent = parent

    def transform(
        self, transformer: type[TransformedResponse]
    ) -> CommandRequest[TransformedResponse]:
        transform_func = functools.partial(
            self.type_adapter.deserialize,
            return_type=transformer,
        )
        return cast(type[PipelineCommandRequest[TransformedResponse]], self.__class__)(
            self.client,
            self.name,
            *self.arguments,
            callback=lambda resp, **k: transform_func(resp),
            execution_parameters=self.execution_parameters,
            parent=self,
        )

    def __await__(self) -> Generator[None, None, CommandResponseT]:
        if hasattr(self, "response"):
            return self.response.__await__()
        elif self.parent:

            async def _transformed() -> CommandResponseT:
                if (r := await self.parent) == self.client:  # type: ignore
                    return r  # type: ignore
                else:
                    return self.callback(r)

            return _transformed().__await__()
        exc = ResponseError(
            "Result not set! Either a transaction failed, or you're awaiting a pipeline command before calling execute."
        )
        if self.client._raise_on_error:
            raise exc

        async def _get_exc() -> ResponseError:
            return exc

        return _get_exc().__await__()  # type: ignore


class ClusterPipelineCommandRequest(PipelineCommandRequest[CommandResponseT]):
    """
    Command request for cluster pipelines, tracks position and result for cluster routing.
    """

    def __init__(
        self,
        client: ClusterPipeline[Any],
        name: bytes,
        *arguments: ValueT,
        callback: Callable[..., CommandResponseT],
        execution_parameters: ExecutionParameters | None = None,
        parent: CommandRequest[Any] | None = None,
    ) -> None:
        self.position: int = 0
        self.result: Any = None
        self.asking: bool = False
        super().__init__(
            client,
            name,
            *arguments,
            callback=callback,
            execution_parameters=execution_parameters,
            parent=parent,
        )


class NodeCommands:
    """
    Helper for grouping and executing commands on a single cluster node, handling transactions if needed.
    """

    def __init__(
        self,
        client: RedisCluster[AnyStr],
        connection: ClusterConnection,
        in_transaction: bool = False,
        timeout: float | None = None,
    ):
        self.client: RedisCluster[Any] = client
        self.connection = connection
        self.commands: list[ClusterPipelineCommandRequest[Any]] = []
        self.in_transaction = in_transaction
        self.timeout = timeout
        self.multi_cmd: Request | None = None
        self.exec_cmd: Request | None = None

    def extend(self, c: list[ClusterPipelineCommandRequest[Any]]) -> None:
        self.commands.extend(c)

    def append(self, c: ClusterPipelineCommandRequest[Any]) -> None:
        self.commands.append(c)

    async def write(self) -> None:
        connection = self.connection
        commands = self.commands

        # Reset results for all commands before writing.
        for c in commands:
            c.result = None

        # Batch all commands into a single request for efficiency.
        try:
            if self.in_transaction:
                self.multi_cmd = await connection.create_request(
                    CommandName.MULTI, timeout=self.timeout
                )
            requests = await connection.create_requests(
                [
                    CommandInvocation(
                        cmd.name,
                        cmd.arguments,
                        (
                            bool(cmd.execution_parameters.get("decode"))
                            if cmd.execution_parameters.get("decode")
                            else None
                        ),
                        None,
                    )
                    for cmd in commands
                ],
                timeout=self.timeout,
            )
            if self.in_transaction:
                self.exec_cmd = await connection.create_request(
                    CommandName.EXEC, timeout=self.timeout
                )
            for i, cmd in enumerate(commands):
                cmd.response = requests[i]
        except (ConnectionError, TimeoutError) as e:
            for c in commands:
                c.result = e

    async def read(self) -> None:
        connection = self.connection
        success = True
        multi_result = None
        if self.multi_cmd:
            multi_result = await self.multi_cmd
            success = multi_result in {b"OK", "OK"}
        for c in self.commands:
            if c.result is None:
                try:
                    c.result = await c.response if c.response else None
                except ExecAbortError:
                    raise
                except (ConnectionError, TimeoutError, RedisError) as e:
                    success = False
                    c.result = e
        if self.in_transaction and self.exec_cmd:
            if success:
                res = await self.exec_cmd
                if res:
                    transaction_result = cast(list[ResponseType], res)
                else:
                    raise WatchError("Watched variable changed.")
                for idx, c in enumerate(
                    [
                        _c
                        for _c in sorted(self.commands, key=lambda x: x.position)
                        if _c.name not in {CommandName.MULTI, CommandName.EXEC}
                    ]
                ):
                    if isinstance(c.callback, AsyncPreProcessingCallback):
                        await c.callback.pre_process(self.client, transaction_result[idx])
                    c.result = c.callback(
                        transaction_result[idx],
                        version=connection.protocol_version,
                    )
                    c.response = await_result(c.result)
            elif isinstance(multi_result, BaseException):
                raise multi_result


class PipelineMeta(ABCMeta):
    RESULT_CALLBACKS: dict[str, Callable[..., Any]]
    NODES_FLAGS: dict[str, NodeFlag]

    def __new__(
        cls, name: str, bases: tuple[type, ...], namespace: dict[str, object]
    ) -> PipelineMeta:
        kls = super().__new__(cls, name, bases, namespace)

        for name, method in PipelineMeta.get_methods(kls).items():
            if getattr(method, "__coredis_command", None):
                setattr(kls, name, wrap_pipeline_method(kls, method))

        return kls

    @staticmethod
    def get_methods(kls: PipelineMeta) -> dict[str, Callable[..., Any]]:
        return dict(k for k in inspect.getmembers(kls) if inspect.isfunction(k[1]))


class ClusterPipelineMeta(PipelineMeta):
    def __new__(
        cls, name: str, bases: tuple[type, ...], namespace: dict[str, object]
    ) -> PipelineMeta:
        kls = super().__new__(cls, name, bases, namespace)
        for name, method in ClusterPipelineMeta.get_methods(kls).items():
            cmd = getattr(method, "__coredis_command", None)
            if cmd:
                if cmd.cluster.route:
                    kls.NODES_FLAGS[cmd.command] = cmd.cluster.route
                if cmd.cluster.multi_node:
                    kls.RESULT_CALLBACKS[cmd.command] = cmd.cluster.combine or (lambda r, **_: r)
                else:
                    kls.RESULT_CALLBACKS[cmd.command] = lambda response, **_: list(
                        response.values()
                    ).pop()
        return kls


class Pipeline(Client[AnyStr], metaclass=PipelineMeta):
    """
    Pipeline for batching multiple commands to a Redis server.
    Supports transactions and command stacking.

    All commands executed within a pipeline are wrapped with MULTI and EXEC
    calls when :paramref:`transaction` is ``True``.

    Any command raising an exception does *not* halt the execution of
    subsequent commands in the pipeline. Instead, the exception is caught
    and its instance is placed into the response list returned by :meth:`execute`
    """

    QUEUED_RESPONSES = {b"QUEUED", "QUEUED"}

    def __init__(
        self,
        client: Client[AnyStr],
        transaction: bool | None,
        raise_on_error: bool = True,
        timeout: float | None = None,
    ) -> None:
        self.client: Client[AnyStr] = client
        self._connection: BaseConnection | None = None
        self._transaction = transaction
        self._raise_on_error = raise_on_error
        self.watching = False
        self.command_stack: list[PipelineCommandRequest[Any]] = []
        self.cache = None
        self.explicit_transaction = False
        self.scripts: set[Script[AnyStr]] = set()
        self.timeout = timeout
        self.type_adapter = client.type_adapter

    def __repr__(self) -> str:
        return f"{type(self).__name__}<{repr(self._connection)}>"

    @property
    def connection(self) -> BaseConnection:
        if not self._connection:
            raise RedisError(
                "Pipeline not initialized correctly! Make sure to use await or the async context manager."
            )
        return self._connection

    @asynccontextmanager
    async def __asynccontextmanager__(self) -> AsyncGenerator[Self]:
        pool = self.client.connection_pool
<<<<<<< HEAD
        async with pool.acquire(blocking=True) as self._connection:
=======
        async with pool.acquire() as self._connection:
>>>>>>> 3c2aeb19
            yield self
            await self._execute()

    def __len__(self) -> int:
        return len(self.command_stack)

    def __bool__(self) -> bool:
        return True

    def create_request(
        self,
        name: bytes,
        *arguments: ValueT,
        callback: Callable[..., T_co],
        execution_parameters: ExecutionParameters | None = None,
    ) -> CommandRequest[T_co]:
        """
        :meta private:
        """
        return PipelineCommandRequest(
            self, name, *arguments, callback=callback, execution_parameters=execution_parameters
        )

    async def clear(self) -> None:
        """
        Clear the pipeline and reset state.
        """
        self.command_stack.clear()
        self.scripts = set()
        # Reset connection state if we were watching something.
        if self.watching and self.connection:
            await (await self.connection.create_request(CommandName.UNWATCH, decode=False))
        else:
            await sleep(0)  # checkpoint
        # Reset pipeline state and release connection if needed.
        self.watching = False
        self.explicit_transaction = False

    def multi(self) -> None:
        """
        Start a transactional block after WATCH commands. End with `execute()`.
        """
        if self.explicit_transaction:
            raise RedisError("Cannot issue nested calls to MULTI")
        if self.command_stack:
            raise RedisError("Commands without an initial WATCH have already been issued")
        self.explicit_transaction = True

    async def watch(self, *keys: KeyT) -> bool:
        """
        Watch the given keys for changes. Switches to immediate execution mode
        until :meth:`multi` is called.
        """
        if self.explicit_transaction:
            raise RedisError("Cannot issue a WATCH after a MULTI")
        return await self.immediate_execute_command(
            RedisCommand(name=CommandName.WATCH, arguments=keys),
            callback=SimpleStringCallback(),
        )

    async def unwatch(self) -> bool:
        """
        Remove all key watches and return to buffered mode.
        """
        if not self.watching:
            await sleep(0)  # checkpoint
            return False
        return await self.immediate_execute_command(
            RedisCommand(name=CommandName.UNWATCH, arguments=()),
            callback=SimpleStringCallback(),
        )

    def execute_command(
        self,
        command: RedisCommandP,
        callback: Callable[..., R] = NoopCallback(),
        **options: Unpack[ExecutionParameters],
    ) -> Awaitable[R]:
        raise NotImplementedError

    async def immediate_execute_command(
        self,
        command: RedisCommandP,
        callback: Callable[..., R] = NoopCallback(),
        **kwargs: Unpack[ExecutionParameters],
    ) -> R:
        """
        Executes a command immediately, but don't auto-retry on a
        ConnectionError if we're already WATCHing a variable. Used when
        issuing WATCH or subsequent commands retrieving their values but before
        MULTI is called.

        :meta private:
        """
        try:
            request = await self.connection.create_request(
                command.name, *command.arguments, decode=kwargs.get("decode")
            )
            return callback(
                await request,
                version=self.connection.protocol_version,
            )
        except (ConnectionError, TimeoutError):
            # if we're not already watching, we can safely retry the command
            try:
                if not self.watching:
                    request = await self.connection.create_request(
                        command.name, *command.arguments, decode=kwargs.get("decode")
                    )
                    return callback(await request, version=self.connection.protocol_version)
                raise
            except ConnectionError:
                # the retry failed so cleanup.
                await self.clear()
                raise
        finally:
            if command.name in UNWATCH_COMMANDS:
                self.watching = False
            elif command.name == CommandName.WATCH:
                self.watching = True

    def pipeline_execute_command(
        self,
        command: PipelineCommandRequest[R],
    ) -> None:
        """
        Queue a command for execution on the next `execute()` call.

        :meta private:
        """
        self.command_stack.append(command)

    async def _execute_transaction(
        self,
        connection: BaseConnection,
        commands: list[PipelineCommandRequest[Any]],
    ) -> tuple[Any, ...]:
        requests = await connection.create_requests(
            [CommandInvocation(CommandName.MULTI, (), None, None)]
            + [
                CommandInvocation(
                    cmd.name,
                    cmd.arguments,
                    (
                        bool(cmd.execution_parameters.get("decode"))
                        if cmd.execution_parameters.get("decode")
                        else None
                    ),
                    None,
                )
                for cmd in commands
            ]
            + [CommandInvocation(CommandName.EXEC, (), None, None)],
            timeout=self.timeout,
        )

        errors: list[tuple[int, RedisError | None]] = []
        # parse off the response for MULTI
        # NOTE: we need to handle ResponseErrors here and continue
        # so that we read all the additional command messages from
        # the socket
        try:
            await requests[0]
        except RedisError as e:
            errors.append((0, e))

        # and all the other commands
        for i, cmd in enumerate(commands):
            try:
                if (resp := await requests[i + 1]) not in self.QUEUED_RESPONSES:
                    raise Exception(
                        f"Abnormal response in pipeline for command {cmd.name!r}: {resp!r}"
                    )
            except RedisError as e:
                self.annotate_exception(e, i + 1, cmd.name, cmd.arguments)
                errors.append((i + 1, e))

        try:
            response = cast(list[ResponseType] | None, await requests[-1])
        except (ExecAbortError, ResponseError) as e:
            if errors and errors[0][1]:
                raise errors[0][1] from e
            raise

        if response is None:
            raise WatchError("Watched variable changed.")

        # put any parse errors into the response
        for i, e in errors:  # type: ignore
            response.insert(i, cast(ResponseType, e))

        if len(response) != len(commands):
            raise ResponseError("Wrong number of response items from pipeline execution")

        # find any errors in the response and raise if necessary
        if self._raise_on_error:
            self.raise_first_error(commands, response)

        # We have to run response callbacks manually
        data: list[Any] = []
        for r, cmd in zip(response, commands):
            if not isinstance(r, Exception):
                if isinstance(cmd.callback, AsyncPreProcessingCallback):
                    await cmd.callback.pre_process(self.client, r)
                r = cmd.callback(r, version=connection.protocol_version, **cmd.execution_parameters)
                cmd.response = await_result(r)
            data.append(r)
        return tuple(data)

    async def _execute_pipeline(
        self, connection: BaseConnection, commands: list[PipelineCommandRequest[Any]]
    ) -> tuple[Any, ...]:
        # build up all commands into a single request to increase network perf
        requests = await connection.create_requests(
            [
                CommandInvocation(
                    cmd.name,
                    cmd.arguments,
                    (
                        bool(cmd.execution_parameters.get("decode"))
                        if cmd.execution_parameters.get("decode")
                        else None
                    ),
                    None,
                )
                for cmd in commands
            ],
            timeout=self.timeout,
        )
        for i, cmd in enumerate(commands):
            cmd.response = requests[i]

        response: list[Any] = []
        for cmd in commands:
            try:
                res = await cmd.response if cmd.response else None
                if isinstance(cmd.callback, AsyncPreProcessingCallback):
                    await cmd.callback.pre_process(self.client, res, **cmd.execution_parameters)
                resp = cmd.callback(
                    res,
                    version=connection.protocol_version,
                    **cmd.execution_parameters,
                )
                cmd.response = await_result(resp)
                response.append(resp)
            except ResponseError as re:
                cmd.response = await_result(re)
                response.append(re)
        if self._raise_on_error:
            self.raise_first_error(commands, response)

        return tuple(response)

    def raise_first_error(
        self, commands: list[PipelineCommandRequest[Any]], response: ResponseType
    ) -> None:
        assert isinstance(response, list)
        for i, r in enumerate(response):
            if isinstance(r, RedisError):
                self.annotate_exception(r, i + 1, commands[i].name, commands[i].arguments)
                raise r

    def annotate_exception(
        self,
        exception: RedisError | None,
        number: int,
        command: bytes,
        args: Iterable[RedisValueT],
    ) -> None:
        if exception:
            cmd = command.decode("latin-1")
            args = " ".join(map(str, args))
            msg = f"Command # {number} ({cmd} {args}) of pipeline caused error: {str(exception.args[0])}"
            exception.args = (msg,) + exception.args[1:]

    async def load_scripts(self) -> None:
        # make sure all scripts that are about to be run on this pipeline exist
        scripts = list(self.scripts)
        shas = [s.sha for s in scripts]
        # we can't use the normal script_* methods because they would just
        # get buffered in the pipeline.
        exists = await self.immediate_execute_command(
            RedisCommand(CommandName.SCRIPT_EXISTS, tuple(shas)), callback=BoolsCallback()
        )

        if not all(exists):
            for s, exist in zip(scripts, exists):
                if not exist:
                    s.sha = await self.immediate_execute_command(
                        RedisCommand(CommandName.SCRIPT_LOAD, (s.script,)),
                        callback=AnyStrCallback[AnyStr](),
                    )

    async def _execute(self) -> None:
        """
        Execute all queued commands in the pipeline.
        """
        if not self.command_stack:
            return None

        if self.scripts:
            await self.load_scripts()

        if self._transaction or self.explicit_transaction:
            exec = self._execute_transaction
        else:
            exec = self._execute_pipeline

        try:
            await exec(self.connection, self.command_stack)
        except (ConnectionError, TimeoutError, CancelledError) as e:
            # if we were watching a variable, the watch is no longer valid
            # since this connection has died. raise a WatchError, which
            # indicates the user should retry his transaction. If this is more
            # than a temporary failure, the WATCH that the user next issues
            # will fail, propegating the real ConnectionError
            if self.watching:
                raise WatchError(
                    "A connection error occured while watching one or more keys"
                ) from e
            raise
        finally:
            await self.clear()


class ClusterPipeline(Client[AnyStr], metaclass=ClusterPipelineMeta):
    """
    Pipeline for batching commands to a Redis Cluster.
    Handles routing, transactions, and error management across nodes.

    .. warning:: Unlike :class:`Pipeline`, :paramref:`transaction` is ``False`` by
       default as there is limited support for transactions in redis cluster
       (only keys in the same slot can be part of a transaction).
    """

    client: RedisCluster[AnyStr]
    connection_pool: ClusterConnectionPool
    command_stack: list[ClusterPipelineCommandRequest[Any]]

    RESULT_CALLBACKS: dict[str, Callable[..., Any]] = {}
    NODES_FLAGS: dict[str, NodeFlag] = {}

    def __init__(
        self,
        client: RedisCluster[AnyStr],
        raise_on_error: bool = True,
        transaction: bool = False,
        watches: Parameters[KeyT] | None = None,
        timeout: float | None = None,
    ) -> None:
        self.command_stack = []
        self.refresh_table_asap = False
        self.client = client
        self.connection_pool = client.connection_pool
        self.result_callbacks = client.result_callbacks
        self._raise_on_error = raise_on_error
        self._transaction = transaction
        self._watched_node: ManagedNode | None = None
        self._watched_connection: ClusterConnection | None = None
        self.watches: Parameters[KeyT] | None = watches or None
        self.watching = False
        self.explicit_transaction = False
        self.cache = None
        self.timeout = timeout
        self.type_adapter = client.type_adapter

    def create_request(
        self,
        name: bytes,
        *arguments: ValueT,
        callback: Callable[..., T_co],
        execution_parameters: ExecutionParameters | None = None,
    ) -> CommandRequest[T_co]:
        """
        :meta private:
        """
        return ClusterPipelineCommandRequest(
            self, name, *arguments, callback=callback, execution_parameters=execution_parameters
        )

    def watch(self, *keys: KeyT) -> CommandRequest[bool]:
        """
        Watch the given keys for changes. Switches to immediate execution mode
        until :meth:`multi` is called.
        """
        if self.explicit_transaction:
            raise RedisError("Cannot issue a WATCH after a MULTI")

        return self.create_request(CommandName.WATCH, *keys, callback=SimpleStringCallback())

    async def unwatch(self) -> bool:
        """
        Remove all key watches and return to buffered mode.
        """
        if self._watched_connection:
            try:
                return await self._unwatch(self._watched_connection)
            finally:
                if self._watched_connection:
                    self.connection_pool.release(self._watched_connection)
                    self.watching = False
                    self._watched_node = None
                    self._watched_connection = None
        return True

    def __del__(self) -> None:
        if self._watched_connection:
            self.connection_pool.release(self._watched_connection)

    def __len__(self) -> int:
        return len(self.command_stack)

    def __bool__(self) -> bool:
        return True

    @asynccontextmanager
    async def __asynccontextmanager__(self) -> AsyncGenerator[Self]:
        yield self
        await self.execute()

    def execute_command(
        self,
        command: RedisCommandP,
        callback: Callable[..., R] = NoopCallback(),
        **options: Unpack[ExecutionParameters],
    ) -> Awaitable[R]:
        raise NotImplementedError

    def pipeline_execute_command(
        self,
        command: ClusterPipelineCommandRequest[Any],
    ) -> None:
        command.position = len(self.command_stack)
        self.command_stack.append(command)

    def raise_first_error(self) -> None:
        for c in self.command_stack:
            r = c.result

            if isinstance(r, RedisError):
                self.annotate_exception(r, c.position + 1, c.name, c.arguments)
                raise r

    def annotate_exception(
        self,
        exception: RedisError | None,
        number: int,
        command: bytes,
        args: Iterable[RedisValueT],
    ) -> None:
        if exception:
            cmd = command.decode("latin-1")
            args = " ".join(str(x) for x in args)
            msg = f"Command # {number} ({cmd} {args}) of pipeline caused error: {exception.args[0]}"
            exception.args = (msg,) + exception.args[1:]

    async def execute(self, raise_on_error: bool = True) -> tuple[object, ...]:
        """
        Execute all queued commands in the cluster pipeline. Returns a tuple of results.
        """
        await self.connection_pool.initialize()

        if not self.command_stack:
            return ()

        if self._transaction or self.explicit_transaction:
            execute = self.send_cluster_transaction
        else:
            execute = self.send_cluster_commands
        try:
            return await execute(raise_on_error)
        finally:
            await self.clear()

    async def clear(self) -> None:
        """
        Clear the pipeline, reset state, and release any held connections.
        """
        self.command_stack = []

        self.scripts: set[Script[AnyStr]] = set()
        # clean up the other instance attributes
        self.watching = False
        self.explicit_transaction = False
        self._watched_node = None
        if self._watched_connection:
            self.connection_pool.release(self._watched_connection)
            self._watched_connection = None

    #: :meta private:
    reset_pipeline = clear

    @deprecated(
        "The reset method in pipelines clashes with the redis ``RESET`` command. Use :meth:`clear` instead",
        "5.0.0",
    )
    def reset(self) -> CommandRequest[None]:
        """
        Empties the pipeline and resets / returns the connection
        back to the pool

        :meta private:
        """
        return self.clear()  # type: ignore

    @retryable(policy=ConstantRetryPolicy((ClusterDownError,), 3, 0.1))
    async def send_cluster_transaction(self, raise_on_error: bool = True) -> tuple[object, ...]:
        """
        :meta private:
        """
        attempt = sorted(self.command_stack, key=lambda x: x.position)
        slots: set[int] = set()
        for c in attempt:
            slot = self._determine_slot(c.name, *c.arguments, **c.execution_parameters)
            if slot:
                slots.add(slot)

            if len(slots) > 1:
                raise ClusterTransactionError("Multiple slots involved in transaction")
        if not slots:
            raise ClusterTransactionError("No slots found for transaction")
        node = self.connection_pool.get_node_by_slot(slots.pop())

        if self._watched_node and node.name != self._watched_node.name:
            raise ClusterTransactionError("Multiple slots involved in transaction")

        conn = self._watched_connection or await self.connection_pool.get_connection_by_node(node)

        if self.watches:
            await self._watch(node, conn, self.watches)
        node_commands = NodeCommands(self.client, conn, in_transaction=True, timeout=self.timeout)
        node_commands.extend(attempt)
        self.explicit_transaction = True

        await node_commands.write()
        try:
            await node_commands.read()
        except ExecAbortError:
            if self.explicit_transaction:
                request = await conn.create_request(CommandName.DISCARD)
                await request
        # If at least one watched key is modified before EXEC, the transaction aborts and EXEC returns null.

        if node_commands.exec_cmd and await node_commands.exec_cmd is None:
            raise WatchError
        self.connection_pool.release(conn)

        if self.watching:
            await self._unwatch(conn)

        if raise_on_error:
            self.raise_first_error()

        return tuple(
            n.result
            for n in node_commands.commands
            if n.name not in {CommandName.MULTI, CommandName.EXEC}
        )

    @retryable(policy=ConstantRetryPolicy((ClusterDownError,), 3, 0.1))
    async def send_cluster_commands(
        self, raise_on_error: bool = True, allow_redirections: bool = True
    ) -> tuple[object, ...]:
        """
        Execute all queued commands in the cluster pipeline, handling redirections
        and retries as needed.

        :meta private:
        """
        # On first send, queue all commands. On retry, only failed ones.
        attempt = sorted(self.command_stack, key=lambda x: x.position)

        # Group commands by node for efficient network usage.
        nodes: dict[str, NodeCommands] = {}
        for c in attempt:
            slot = self._determine_slot(c.name, *c.arguments)
            node = self.connection_pool.get_node_by_slot(slot)
            if node.name not in nodes:
                nodes[node.name] = NodeCommands(
                    self.client,
                    await self.connection_pool.get_connection_by_node(node),
                    timeout=self.timeout,
                )
            nodes[node.name].append(c)

        # Write to all nodes, then read from all nodes in sequence.
        node_commands = nodes.values()
        for n in node_commands:
            await n.write()
        for n in node_commands:
            await n.read()

        # Release all connections back to the pool only if safe (no unread buffer).
        # If an error occurred, do not release to avoid buffer mismatches.
        for n in nodes.values():
            protocol_version = n.connection.protocol_version
            self.connection_pool.release(n.connection)

        # Retry MOVED/ASK/connection errors one by one if allowed.
        attempt = sorted(
            (c for c in attempt if isinstance(c.result, ERRORS_ALLOW_RETRY)),
            key=lambda x: x.position,
        )

        if attempt and allow_redirections:
            await self.connection_pool.nodes.increment_reinitialize_counter(len(attempt))
            for c in attempt:
                try:
                    c.result = await self.client.execute_command(
                        RedisCommand(c.name, c.arguments), **c.execution_parameters
                    )
                except RedisError as e:
                    c.result = e

        # Flatten results to match the original command order.
        response = []
        for c in sorted(self.command_stack, key=lambda x: x.position):
            r = c.result
            if not isinstance(c.result, RedisError):
                if isinstance(c.callback, AsyncPreProcessingCallback):
                    await c.callback.pre_process(self.client, c.result)
                r = c.callback(c.result, version=protocol_version)
                c.response = await_result(r)
            response.append(r)

        if raise_on_error:
            self.raise_first_error()

        return tuple(response)

    def _determine_slot(
        self, command: bytes, *args: ValueT, **options: Unpack[ExecutionParameters]
    ) -> int:
        """
        Determine the hash slot for the given command and arguments.
        """
        keys: tuple[RedisValueT, ...] = cast(
            tuple[RedisValueT, ...], options.get("keys")
        ) or KeySpec.extract_keys(command, *args)  # type: ignore

        if not keys:
            raise RedisClusterException(
                f"No way to dispatch {nativestr(command)} to Redis Cluster. Missing key"
            )
        slots = {hash_slot(b(key)) for key in keys}

        if len(slots) != 1:
            raise ClusterCrossSlotError(command=command, keys=keys)
        return slots.pop()

    def _fail_on_redirect(self, allow_redirections: bool) -> None:
        """
        Raise if redirections are not allowed in the pipeline.
        """
        if not allow_redirections:
            raise RedisClusterException("ASK & MOVED redirection not allowed in this pipeline")

    def multi(self) -> None:
        """
        Start a transactional block after WATCH commands. End with `execute()`.
        """
        if self.explicit_transaction:
            raise RedisError("Cannot issue nested calls to MULTI")

        if self.command_stack:
            raise RedisError("Commands without an initial WATCH have already been issued")
        self.explicit_transaction = True

    async def immediate_execute_command(
        self,
        command: RedisCommandP,
        callback: Callable[..., R] = NoopCallback(),
        **kwargs: Unpack[ExecutionParameters],
    ) -> R:
        slot = self._determine_slot(command.name, *command.arguments)
        node = self.connection_pool.get_node_by_slot(slot)
        if command.name == CommandName.WATCH:
            if self._watched_node and node.name != self._watched_node.name:
                raise ClusterTransactionError(
                    "Cannot issue a watch on a different node in the same transaction"
                )
            else:
                self._watched_node = node
            self._watched_connection = conn = (
                self._watched_connection or await self.connection_pool.get_connection_by_node(node)
            )
        else:
            conn = await self.connection_pool.get_connection_by_node(node)

        try:
            request = await conn.create_request(
                command.name, *command.arguments, decode=kwargs.get("decode")
            )

            return callback(
                await request,
                version=conn.protocol_version,
            )
        except (ConnectionError, TimeoutError):
            # conn.disconnect()

            try:
                if not self.watching:
                    request = await conn.create_request(
                        command.name, *command.arguments, decode=kwargs.get("decode")
                    )
                    return callback(await request, version=conn.protocol_version)
                else:
                    raise
            except ConnectionError:
                # the retry failed so cleanup.
                # conn.disconnect()
                await self.clear()
                raise
        finally:
            release = True
            if command.name in UNWATCH_COMMANDS:
                self.watching = False
            elif command.name == CommandName.WATCH:
                self.watching = True
                release = False
            if release:
                self.connection_pool.release(conn)

    def load_scripts(self) -> None:
        raise RedisClusterException("method load_scripts() is not implemented")

    async def _watch(self, node: ManagedNode, conn: BaseConnection, keys: Parameters[KeyT]) -> bool:
        for key in keys:
            slot = self._determine_slot(CommandName.WATCH, key)
            dist_node = self.connection_pool.get_node_by_slot(slot)

            if node.name != dist_node.name:
                raise ClusterTransactionError("Keys in request don't hash to the same node")

        if self.explicit_transaction:
            raise RedisError("Cannot issue a WATCH after a MULTI")
        request = await conn.create_request(CommandName.WATCH, *keys)

        return SimpleStringCallback()(
            cast(StringT, await request),
            version=conn.protocol_version,
        )

    async def _unwatch(self, conn: BaseConnection) -> bool:
        """Unwatches all previously specified keys"""
        if not self.watching:
            return True
        request = await conn.create_request(CommandName.UNWATCH, decode=False)
        res = cast(bytes, await request)
        return res == b"OK"<|MERGE_RESOLUTION|>--- conflicted
+++ resolved
@@ -418,11 +418,7 @@
     @asynccontextmanager
     async def __asynccontextmanager__(self) -> AsyncGenerator[Self]:
         pool = self.client.connection_pool
-<<<<<<< HEAD
-        async with pool.acquire(blocking=True) as self._connection:
-=======
         async with pool.acquire() as self._connection:
->>>>>>> 3c2aeb19
             yield self
             await self._execute()
 
