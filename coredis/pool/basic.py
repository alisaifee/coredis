--- conflicted
+++ resolved
@@ -230,10 +230,6 @@
             self._free_dedicated_connections.clear()
             self._used_dedicated_connections.clear()
 
-<<<<<<< HEAD
-    @asynccontextmanager
-    async def acquire_multiplexed(self) -> AsyncGenerator[BaseConnection]:
-=======
     async def wrap_multiplexed(self, connection: BaseConnection) -> None:
         try:
             await connection.run()
@@ -242,7 +238,6 @@
                 self._multiplexed_connections.remove(connection)
 
     async def acquire_multiplexed(self) -> BaseConnection:
->>>>>>> fd96d9a5
         """
         Gets a multiplexing connection from the pool, creating one if not enough exist.
         """
@@ -252,25 +247,13 @@
             async with self._connection_lock:
                 if len(self._multiplexed_connections) < self._multiplexed_count:
                     connection = self.connection_class(**self.connection_kwargs)
-<<<<<<< HEAD
-                    await self._task_group.start(connection.run)
-=======
                     self._task_group.start_soon(self.wrap_multiplexed, connection)
                     await connection._started.wait()
->>>>>>> fd96d9a5
                     self._multiplexed_connections.append(connection)
         if connection is None:
             i = self._multiplexed_index % len(self._multiplexed_connections)
             self._multiplexed_index += 1
             connection = self._multiplexed_connections[i]
-<<<<<<< HEAD
-        try:
-            yield connection
-        except BaseException:
-            if connection in self._multiplexed_connections:
-                self._multiplexed_connections.remove(connection)
-            raise
-=======
         return connection
 
     async def wrap_dedicated(self, connection: BaseConnection) -> None:
@@ -281,7 +264,6 @@
                 self._used_dedicated_connections.remove(connection)
             elif connection in self._free_dedicated_connections:
                 self._free_dedicated_connections.remove(connection)
->>>>>>> fd96d9a5
 
     @asynccontextmanager
     async def acquire_dedicated(self) -> AsyncGenerator[BaseConnection]:
@@ -294,23 +276,6 @@
             connection = self._free_dedicated_connections.pop()
         else:
             connection = self.connection_class(**self.connection_kwargs)
-<<<<<<< HEAD
-            await self._task_group.start(connection.run)
-        self._used_dedicated_connections.add(connection)
-        try:
-            yield connection
-        except BaseException:
-            if connection in self._used_dedicated_connections:
-                self._used_dedicated_connections.remove(connection)
-            elif connection in self._free_dedicated_connections:
-                self._free_dedicated_connections.remove(connection)
-            raise
-        else:
-            self._used_dedicated_connections.remove(connection)
-            self._free_dedicated_connections.add(connection)
-        finally:
-            self._capacity.release()
-=======
             self._task_group.start_soon(self.wrap_dedicated, connection)
             await connection._started.wait()
         self._used_dedicated_connections.add(connection)
@@ -321,5 +286,4 @@
         # if we're here there wasn't an error
         if connection in self._used_dedicated_connections:
             self._used_dedicated_connections.remove(connection)
-            self._free_dedicated_connections.add(connection)
->>>>>>> fd96d9a5
+            self._free_dedicated_connections.add(connection)