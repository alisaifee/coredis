from __future__ import annotations

import warnings
from collections import deque
from contextlib import asynccontextmanager
from ssl import SSLContext, VerifyMode
from typing import Any, AsyncGenerator, cast
from urllib.parse import parse_qs, unquote, urlparse

<<<<<<< HEAD
from anyio import AsyncContextManagerMixin, Lock, create_task_group, fail_after
=======
from anyio import AsyncContextManagerMixin, Semaphore, create_task_group, fail_after
>>>>>>> 3c2aeb19
from typing_extensions import Self

from coredis._utils import query_param_to_bool
from coredis.connection import (
    BaseConnection,
    Connection,
    RedisSSLContext,
    UnixDomainSocketConnection,
)
from coredis.typing import Callable, ClassVar, TypeVar

from ._utils import ConnectionQueue

_CPT = TypeVar("_CPT", bound="ConnectionPool")


class ConnectionPool(AsyncContextManagerMixin):
    """
    Generic connection pool
    """

    #: Mapping of querystring arguments to their parser functions
    URL_QUERY_ARGUMENT_PARSERS: ClassVar[
        dict[str, Callable[..., int | float | bool | str | None]]
    ] = {
        "client_name": str,
        "stream_timeout": float,
        "connect_timeout": float,
        "max_connections": int,
        "max_idle_time": int,
        "protocol_version": int,
        "idle_check_interval": int,
        "noreply": bool,
        "noevict": bool,
        "notouch": bool,
    }

    @classmethod
    def from_url(
        cls: type[_CPT],
        url: str,
        db: int | None = None,
        decode_components: bool = False,
        **kwargs: Any,
    ) -> _CPT:
        """
        Returns a connection pool configured from the given URL.

        For example:

        - ``redis://[:password]@localhost:6379/0``
        - ``rediss://[:password]@localhost:6379/0``
        - ``unix://[:password]@/path/to/socket.sock?db=0``

        Three URL schemes are supported:

        - `redis:// <http://www.iana.org/assignments/uri-schemes/prov/redis>`__
          creates a normal TCP socket connection
        - `rediss:// <http://www.iana.org/assignments/uri-schemes/prov/rediss>`__
          creates a SSL wrapped TCP socket connection
        - ``unix://`` creates a Unix Domain Socket connection

        There are several ways to specify a database number. The parse function
        will return the first specified option:

        - A ``db`` querystring option, e.g. ``redis://localhost?db=0``
        - If using the ``redis://`` scheme, the path argument of the url, e.g.
          ``redis://localhost/0``
        - The ``db`` argument to this function.

        If none of these options are specified, ``db=0`` is used.

        The :paramref:`decode_components` argument allows this function to work with
        percent-encoded URLs. If this argument is set to ``True`` all ``%xx``
        escapes will be replaced by their single-character equivalents after
        the URL has been parsed. This only applies to the ``hostname``,
        ``path``, and ``password`` components. See :attr:`URL_QUERY_ARGUMENT_PARSERS`
        for a comprehensive mapping of querystring parameters to how they are parsed.

        Any additional querystring arguments and keyword arguments will be
        passed along to the class constructor. The querystring
        arguments ``connect_timeout`` and ``stream_timeout`` if supplied
        are parsed as float values.

        .. note:: In the case of conflicting arguments, querystring arguments always win.
        """
        parsed_url = urlparse(url)
        qs = parsed_url.query

        url_options: dict[
            str,
            int | float | bool | str | type[BaseConnection] | SSLContext | None,
        ] = {}
        for name, value in iter(parse_qs(qs).items()):
            if value and len(value) > 0:
                parser = cls.URL_QUERY_ARGUMENT_PARSERS.get(name)

                if parser:
                    try:
                        url_options[name] = parser(value[0])
                    except (TypeError, ValueError):
                        warnings.warn(UserWarning(f"Invalid value for `{name}` in connection URL."))
                else:
                    url_options[name] = value[0]

        username: str | None = parsed_url.username
        password: str | None = parsed_url.password
        path: str | None = parsed_url.path
        hostname: str | None = parsed_url.hostname

        if decode_components:
            username = unquote(username) if username else None
            password = unquote(password) if password else None
            path = unquote(path) if path else None
            hostname = unquote(hostname) if hostname else None

        # We only support redis:// and unix:// schemes.

        if parsed_url.scheme == "unix":
            url_options.update(
                {
                    "username": username,
                    "password": password,
                    "path": path,
                    "connection_class": UnixDomainSocketConnection,
                }
            )

        else:
            url_options.update(
                {
                    "host": hostname,
                    "port": int(parsed_url.port or 6379),
                    "username": username,
                    "password": password,
                }
            )

            # If there's a path argument, use it as the db argument if a
            # querystring value wasn't specified

            if "db" not in url_options and path:
                try:
                    url_options["db"] = int(path.replace("/", ""))
                except (AttributeError, ValueError):
                    pass

            if parsed_url.scheme == "rediss":
                if "ssl_context" not in kwargs:
                    keyfile = cast(str | None, url_options.pop("ssl_keyfile", None))
                    certfile = cast(str | None, url_options.pop("ssl_certfile", None))
                    check_hostname = query_param_to_bool(
                        url_options.pop("ssl_check_hostname", None)
                    )
                    cert_reqs = cast(
                        str | VerifyMode | None,
                        url_options.pop("ssl_cert_reqs", None),
                    )
                    ca_certs = cast(str | None, url_options.pop("ssl_ca_certs", None))
                    url_options["ssl_context"] = RedisSSLContext(
                        keyfile, certfile, cert_reqs, ca_certs, check_hostname
                    ).get()

        # last shot at the db value
        _db = url_options.get("db", db or 0)
        assert isinstance(_db, (int, str, bytes))
        url_options["db"] = int(_db)

        # update the arguments from the URL values
        kwargs.update(url_options)

        return cls(**kwargs)

    def __repr__(self) -> str:
        return f"{type(self).__name__}<{self.connection_class.describe(self.connection_kwargs)}>"

    def __init__(
        self,
        *,
        connection_class: type[BaseConnection] | None = None,
        max_connections: int | None = None,
<<<<<<< HEAD
        timeout: float | None = None,
        multiplexed_connections: int = 4,
=======
        max_block_time: float | None = None,
>>>>>>> 3c2aeb19
        idle_check_interval: int = 1,
        **connection_kwargs: Any,
    ) -> None:
        """
        Creates a connection pool. If :paramref:`max_connections` is set, then this
        object raises :class:`~coredis.ConnectionError` when the pool's limit is reached.

        By default, TCP connections are created :paramref:`connection_class` is specified.
        Use :class:`~coredis.UnixDomainSocketConnection` for unix sockets.

        Any additional keyword arguments are passed to the constructor of
        connection_class.
<<<<<<< HEAD

        :param timeout: Number of seconds to block when trying to obtain a connection.
=======
>>>>>>> 3c2aeb19
        """
        self.connection_class = connection_class or Connection
        self.connection_kwargs = connection_kwargs
        self.max_connections = max_connections or 64
        self.timeout = timeout
        self.idle_check_interval = idle_check_interval
        self.decode_responses = bool(self.connection_kwargs.get("decode_responses", False))
        self.encoding = str(self.connection_kwargs.get("encoding", "utf-8"))
<<<<<<< HEAD
        self._connection_lock = Lock()
        self._pool: ConnectionQueue[BaseConnection] = ConnectionQueue[BaseConnection](
            self.max_connections
        )
=======
        self._used_connections: set[BaseConnection] = set()
        self._free_connections: deque[BaseConnection] = deque()
        self._capacity = Semaphore(self.max_connections, max_value=self.max_connections)
>>>>>>> 3c2aeb19

    @asynccontextmanager
    async def __asynccontextmanager__(self) -> AsyncGenerator[Self]:
        async with create_task_group() as tg:
            self._task_group = tg
<<<<<<< HEAD
            try:
                yield self
                self._task_group.cancel_scope.cancel()
            finally:
                self._pool.reset()

    @asynccontextmanager
    async def acquire(self, blocking: bool = False) -> AsyncGenerator[BaseConnection]:
        with fail_after(self.timeout):
            connection = await self._pool.get()

        if connection is None or not connection.is_connected:
            connection = self.connection_class(**self.connection_kwargs)
            self._task_group.start_soon(connection.run)
            await connection._started.wait()
        if not blocking:
            self._pool.put_nowait(connection)
        yield connection
        if blocking:
            self._pool.put_nowait(connection)
=======
            yield self
            self._task_group.cancel_scope.cancel()
            self._free_connections.clear()
            self._used_connections.clear()

    async def wrap_connection(self, connection: BaseConnection) -> None:
        try:
            await connection.run()
        finally:
            if connection in self._used_connections:
                self._used_connections.remove(connection)
            elif connection in self._free_connections:
                self._free_connections.remove(connection)

    @asynccontextmanager
    async def acquire(self) -> AsyncGenerator[BaseConnection]:
        """
        Gets a dedicated connection from the pool, or creates a new one if all are busy.
        """
        with fail_after(self.max_block_time):
            await self._capacity.acquire()
        if self._free_connections:
            connection = self._free_connections.pop()
        else:
            connection = self.connection_class(**self.connection_kwargs)
            self._task_group.start_soon(self.wrap_connection, connection)
            await connection._started.wait()
        self._used_connections.add(connection)
        try:
            yield connection
        finally:
            self._capacity.release()
        # if we're here there wasn't an error
        if connection in self._used_connections:
            self._used_connections.remove(connection)
            self._free_connections.append(connection)
>>>>>>> 3c2aeb19
<|MERGE_RESOLUTION|>--- conflicted
+++ resolved
@@ -7,11 +7,7 @@
 from typing import Any, AsyncGenerator, cast
 from urllib.parse import parse_qs, unquote, urlparse
 
-<<<<<<< HEAD
-from anyio import AsyncContextManagerMixin, Lock, create_task_group, fail_after
-=======
 from anyio import AsyncContextManagerMixin, Semaphore, create_task_group, fail_after
->>>>>>> 3c2aeb19
 from typing_extensions import Self
 
 from coredis._utils import query_param_to_bool
@@ -193,12 +189,7 @@
         *,
         connection_class: type[BaseConnection] | None = None,
         max_connections: int | None = None,
-<<<<<<< HEAD
         timeout: float | None = None,
-        multiplexed_connections: int = 4,
-=======
-        max_block_time: float | None = None,
->>>>>>> 3c2aeb19
         idle_check_interval: int = 1,
         **connection_kwargs: Any,
     ) -> None:
@@ -211,11 +202,6 @@
 
         Any additional keyword arguments are passed to the constructor of
         connection_class.
-<<<<<<< HEAD
-
-        :param timeout: Number of seconds to block when trying to obtain a connection.
-=======
->>>>>>> 3c2aeb19
         """
         self.connection_class = connection_class or Connection
         self.connection_kwargs = connection_kwargs
@@ -224,43 +210,14 @@
         self.idle_check_interval = idle_check_interval
         self.decode_responses = bool(self.connection_kwargs.get("decode_responses", False))
         self.encoding = str(self.connection_kwargs.get("encoding", "utf-8"))
-<<<<<<< HEAD
-        self._connection_lock = Lock()
-        self._pool: ConnectionQueue[BaseConnection] = ConnectionQueue[BaseConnection](
-            self.max_connections
-        )
-=======
         self._used_connections: set[BaseConnection] = set()
         self._free_connections: deque[BaseConnection] = deque()
         self._capacity = Semaphore(self.max_connections, max_value=self.max_connections)
->>>>>>> 3c2aeb19
 
     @asynccontextmanager
     async def __asynccontextmanager__(self) -> AsyncGenerator[Self]:
         async with create_task_group() as tg:
             self._task_group = tg
-<<<<<<< HEAD
-            try:
-                yield self
-                self._task_group.cancel_scope.cancel()
-            finally:
-                self._pool.reset()
-
-    @asynccontextmanager
-    async def acquire(self, blocking: bool = False) -> AsyncGenerator[BaseConnection]:
-        with fail_after(self.timeout):
-            connection = await self._pool.get()
-
-        if connection is None or not connection.is_connected:
-            connection = self.connection_class(**self.connection_kwargs)
-            self._task_group.start_soon(connection.run)
-            await connection._started.wait()
-        if not blocking:
-            self._pool.put_nowait(connection)
-        yield connection
-        if blocking:
-            self._pool.put_nowait(connection)
-=======
             yield self
             self._task_group.cancel_scope.cancel()
             self._free_connections.clear()
@@ -296,5 +253,4 @@
         # if we're here there wasn't an error
         if connection in self._used_connections:
             self._used_connections.remove(connection)
-            self._free_connections.append(connection)
->>>>>>> 3c2aeb19
+            self._free_connections.append(connection)