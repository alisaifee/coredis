from __future__ import annotations

import contextlib
import contextvars
import random
import warnings
from collections import defaultdict
from ssl import SSLContext
from typing import TYPE_CHECKING, Any, Coroutine, cast, overload

from anyio import AsyncContextManagerMixin, sleep
from deprecated.sphinx import versionadded
from exceptiongroup import catch
from packaging import version
from packaging.version import InvalidVersion, Version
from typing_extensions import Self

from coredis._utils import EncodingInsensitiveDict, logger, nativestr
from coredis.cache import AbstractCache
from coredis.commands import CommandRequest
from coredis.commands._key_spec import KeySpec
from coredis.commands.constants import CommandFlag, CommandName
from coredis.commands.core import CoreCommands
from coredis.commands.function import Library
from coredis.commands.pubsub import PubSub, SubscriptionCallback
from coredis.commands.script import Script
from coredis.commands.sentinel import SentinelCommands
from coredis.config import Config
from coredis.connection import (
    BaseConnection,
    RedisSSLContext,
    UnixDomainSocketConnection,
)
from coredis.credentials import AbstractCredentialProvider
from coredis.exceptions import (
    AuthenticationError,
    AuthorizationError,
    ConnectionError,
    PersistenceError,
    ReplicationError,
    ResponseError,
    TimeoutError,
    UnknownCommandError,
    WatchError,
)
from coredis.globals import CACHEABLE_COMMANDS, COMMAND_FLAGS, READONLY_COMMANDS
from coredis.modules import ModuleMixin
from coredis.pool import ConnectionPool
from coredis.response._callbacks import (
    AsyncPreProcessingCallback,
    NoopCallback,
    ResponseCallback,
)
from coredis.response.types import ScoredMember
from coredis.retry import ConstantRetryPolicy, NoRetryPolicy, RetryPolicy
from coredis.typing import (
    AnyStr,
    AsyncGenerator,
    AsyncIterator,
    Callable,
    ExecutionParameters,
    Generic,
    Iterator,
    KeyT,
    Literal,
    Mapping,
    Parameters,
    ParamSpec,
    RedisCommandP,
    RedisValueT,
    StringT,
    T_co,
    TypeAdapter,
    TypeVar,
    Unpack,
    ValueT,
)

P = ParamSpec("P")
R = TypeVar("R")

if TYPE_CHECKING:
    import coredis.pipeline
    from coredis.recipes.locks.lua_lock import Lock

ClientT = TypeVar("ClientT", bound="Client[Any]")
RedisT = TypeVar("RedisT", bound="Redis[Any]")


class Client(
    AsyncContextManagerMixin,
    Generic[AnyStr],
    CoreCommands[AnyStr],
    ModuleMixin[AnyStr],
    SentinelCommands[AnyStr],
):
    cache: AbstractCache | None
    connection_pool: ConnectionPool
    decode_responses: bool
    encoding: str
    protocol_version: Literal[2, 3]
    server_version: Version | None
    callback_storage: dict[type[ResponseCallback[Any, Any, Any]], dict[str, Any]]
    type_adapter: TypeAdapter

    def __init__(
        self,
        host: str | None = "localhost",
        port: int | None = 6379,
        db: int = 0,
        username: str | None = None,
        password: str | None = None,
        credential_provider: AbstractCredentialProvider | None = None,
        stream_timeout: float | None = None,
        connect_timeout: float | None = None,
        connection_pool: ConnectionPool | None = None,
        connection_pool_cls: type[ConnectionPool] = ConnectionPool,
        unix_socket_path: str | None = None,
        encoding: str = "utf-8",
        decode_responses: bool = False,
        ssl: bool = False,
        ssl_context: SSLContext | None = None,
        ssl_keyfile: str | None = None,
        ssl_certfile: str | None = None,
        ssl_cert_reqs: Literal["optional", "required", "none"] | None = None,
        ssl_check_hostname: bool | None = None,
        ssl_ca_certs: str | None = None,
        max_connections: int | None = None,
        max_idle_time: int | None = None,
        idle_check_interval: float = 1,
        client_name: str | None = None,
        protocol_version: Literal[2, 3] = 3,
        verify_version: bool = True,
        noreply: bool = False,
        retry_policy: RetryPolicy = NoRetryPolicy(),
        noevict: bool = False,
        notouch: bool = False,
        type_adapter: TypeAdapter | None = None,
        **kwargs: Any,
    ):
        if not connection_pool:
            kwargs = {
                "db": db,
                "username": username,
                "password": password,
                "credential_provider": credential_provider,
                "encoding": encoding,
                "stream_timeout": stream_timeout,
                "connect_timeout": connect_timeout,
                "max_connections": max_connections,
                "decode_responses": decode_responses,
                "max_idle_time": max_idle_time,
                "idle_check_interval": idle_check_interval,
                "client_name": client_name,
                "protocol_version": protocol_version,
                "noreply": noreply,
                "noevict": noevict,
                "notouch": notouch,
            }

            if unix_socket_path is not None:
                kwargs.update(
                    {
                        "path": unix_socket_path,
                        "connection_class": UnixDomainSocketConnection,
                    }
                )
            else:
                # TCP specific options
                kwargs.update({"host": host, "port": port})

                if ssl_context is not None:
                    kwargs["ssl_context"] = ssl_context
                elif ssl:
                    ssl_context = RedisSSLContext(
                        ssl_keyfile,
                        ssl_certfile,
                        ssl_cert_reqs,
                        ssl_ca_certs,
                        ssl_check_hostname,
                    ).get()
                    kwargs["ssl_context"] = ssl_context
            connection_pool = connection_pool_cls(**kwargs)

        self.connection_pool = connection_pool
        self.encoding = connection_pool.encoding
        self.decode_responses = connection_pool.decode_responses
        connection_protocol_version = (
            connection_pool.connection_kwargs.get("protocol_version") or protocol_version
        )
        assert connection_protocol_version in {
            2,
            3,
        }, "Protocol version can only be one of {2,3}"
        self.protocol_version = connection_protocol_version
        self.server_version: Version | None = None
        self.verify_version = verify_version
        self.__noreply = noreply
        self._noreplycontext: contextvars.ContextVar[bool | None] = contextvars.ContextVar(
            "noreply", default=None
        )
        self._waitcontext: contextvars.ContextVar[tuple[int, int] | None] = contextvars.ContextVar(
            "wait", default=None
        )
        self._waitaof_context: contextvars.ContextVar[tuple[int, int, int] | None] = (
            contextvars.ContextVar("waitaof", default=None)
        )
        self.retry_policy = retry_policy
        self._module_info: dict[str, version.Version] | None = None
        self.callback_storage = defaultdict(dict)
        self.type_adapter = type_adapter or TypeAdapter()

    def create_request(
        self,
        name: bytes,
        *arguments: ValueT,
        callback: Callable[..., T_co],
        execution_parameters: ExecutionParameters | None = None,
    ) -> CommandRequest[T_co]:
        """
        Factory method to create a command request awaitable.
        Subclasses of :class:`coredis.client.Client` can override this method
        if custom behavior is required. See :class:`~coredis.commands.CommandRequest`
        for details.

        :param name: The name of the command
        :param arguments: all arguments sent to the command
        :param callback: a callback that takes the RESP response and converts it
         into a shape to be returned
        :return: An instance of a command request bound to this client.
        """
        return CommandRequest(
            self, name, *arguments, callback=callback, execution_parameters=execution_parameters
        )

    @property
    def noreply(self) -> bool:
        if not hasattr(self, "_noreplycontext"):
            return False
        ctx = self._noreplycontext.get()
        if ctx is not None:
            return ctx
        return self.__noreply

    @property
    def requires_wait(self) -> bool:
        if not hasattr(self, "_waitcontext") or not self._waitcontext.get():
            return False
        return True

    @property
    def requires_waitaof(self) -> bool:
        if not hasattr(self, "_waitaof_context") or not self._waitaof_context.get():
            return False
        return True

    def get_server_module_version(self, module: str) -> version.Version | None:
        return (self._module_info or {}).get(module)

    def _ensure_server_version(self, version: str | None) -> None:
        if not self.verify_version or Config.optimized:
            return
        if not version:
            return
        if not self.server_version and version:
            try:
                self.server_version = Version(nativestr(version))
            except InvalidVersion:
                warnings.warn(
                    (
                        f"Server reported an invalid version: {version}."
                        "If this is expected you can dismiss this warning by passing "
                        "verify_version=False to the client constructor"
                    ),
                    category=UserWarning,
                )
                self.verify_version = False
                self.server_version = None

    async def _ensure_wait_and_persist(
        self, command: RedisCommandP, connection: BaseConnection
    ) -> None:
        wait = self._waitcontext.get()
        waitaof = self._waitaof_context.get()
        wait_request = None
        aof_request = None
        if wait and wait[0] > 0:
            wait_request = await connection.create_request(CommandName.WAIT, *wait, decode=False)

        if waitaof and waitaof[0] > 0:
            aof_request = await connection.create_request(
                CommandName.WAITAOF, *waitaof, decode=False
            )
        if wait_request and wait:
            wait_result = await wait_request
            if not cast(int, wait_result) >= wait[0]:
                raise ReplicationError(command.name, wait[0], wait[1])
        if aof_request and waitaof:
            aof_result = cast(tuple[int, int], await aof_request)
            if not (aof_result[0] >= waitaof[0] and aof_result[1] >= waitaof[1]):
                raise PersistenceError(command.name, *waitaof)

    async def _populate_module_versions(self) -> None:
        if self.noreply or getattr(self, "_module_info", None) is not None:
            return
        try:
            modules = await self.module_list()
            self._module_info = defaultdict(lambda: version.Version("0"))
            for module in modules:
                mod = EncodingInsensitiveDict(module)
                name = nativestr(mod["name"])
                ver = mod["ver"]
                ver, patch = divmod(ver, 100)
                ver, minor = divmod(ver, 100)
                ver, major = divmod(ver, 100)
                self._module_info[name] = version.Version(f"{major}.{minor}.{patch}")
        except (UnknownCommandError, AuthenticationError, AuthorizationError):
            self._module_info = {}
        except ResponseError as err:
            warnings.warn(
                "Unable to determine module support due to response error from "
                f"`MODULE LIST`: {err}."
            )
            self._module_info = {}

    def __repr__(self) -> str:
        return f"{type(self).__name__}<{repr(self.connection_pool)}>"

    async def scan_iter(
        self,
        match: StringT | None = None,
        count: int | None = None,
        type_: StringT | None = None,
    ) -> AsyncIterator[AnyStr]:
        """
        Make an iterator using the SCAN command so that the client doesn't
        need to remember the cursor position.
        """
        cursor = None

        while cursor != 0:
            cursor, data = await self.scan(cursor=cursor, match=match, count=count, type_=type_)

            for item in data:
                yield item

    async def sscan_iter(
        self,
        key: KeyT,
        match: StringT | None = None,
        count: int | None = None,
    ) -> AsyncIterator[AnyStr]:
        """
        Make an iterator using the SSCAN command so that the client doesn't
        need to remember the cursor position.
        """
        cursor = None

        while cursor != 0:
            cursor, data = await self.sscan(key, cursor=cursor, match=match, count=count)

            for item in data:
                yield item

    @overload
    def hscan_iter(
        self,
        key: KeyT,
        match: StringT | None = ...,
        count: int | None = ...,
    ) -> AsyncGenerator[tuple[AnyStr, AnyStr], None]: ...
    @overload
    def hscan_iter(
        self,
        key: KeyT,
        match: StringT | None = ...,
        count: int | None = ...,
        *,
        novalues: Literal[True],
    ) -> AsyncGenerator[AnyStr, None]: ...

    async def hscan_iter(
        self,
        key: KeyT,
        match: StringT | None = None,
        count: int | None = None,
        novalues: Literal[True] | None = None,
    ) -> AsyncGenerator[tuple[AnyStr, AnyStr], None] | AsyncGenerator[AnyStr, None]:
        """
        Make an iterator using the HSCAN command so that the client doesn't
        need to remember the cursor position.
        """
        cursor: int | None = None
        while cursor != 0:
            # TODO: find a better way to narrow the return type from hscan
            if novalues:
                cursor, fields = await self.hscan(
                    key, cursor=cursor, match=match, count=count, novalues=novalues
                )
                for item in fields:
                    yield item
            else:
                cursor, data = await self.hscan(key, cursor=cursor, match=match, count=count)

                for pair in data.items():
                    yield pair

    async def zscan_iter(
        self,
        key: KeyT,
        match: StringT | None = None,
        count: int | None = None,
    ) -> AsyncIterator[ScoredMember]:
        """
        Make an iterator using the ZSCAN command so that the client doesn't
        need to remember the cursor position.
        """
        cursor = None

        while cursor != 0:
            cursor, data = await self.zscan(
                key,
                cursor=cursor,
                match=match,
                count=count,
            )

            for item in data:
                yield item

    def register_script(self, script: RedisValueT) -> Script[AnyStr]:
        """
        Registers a Lua :paramref:`script`

        :return: A :class:`coredis.commands.script.Script` instance that is
         callable and hides the complexity of dealing with scripts, keys, and
         shas.
        """
        return Script[AnyStr](self, script)  # type: ignore

    @versionadded(version="3.1.0")
    async def register_library(
        self, name: StringT, code: StringT, replace: bool = False
    ) -> Library[AnyStr]:
        """
        Register a new library

        :param name: name of the library
        :param code: raw code for the library
        :param replace: Whether to replace the library when intializing. If ``False``
         an exception will be raised if the library was already loaded in the target
         redis instance.
        """
        return await Library[AnyStr](self, name=name, code=code, replace=replace)

    @versionadded(version="3.1.0")
    async def get_library(self, name: StringT) -> Library[AnyStr]:
        """
        Fetch a pre registered library

        :param name: name of the library
        """
        return await Library[AnyStr](self, name)

    @contextlib.contextmanager
    def ignore_replies(self: ClientT) -> Iterator[ClientT]:
        """
        Context manager to run commands without waiting for a reply.

        Example::

            client = coredis.Redis()
            with client.ignore_replies():
                assert None == await client.set("fubar", 1), "noreply"
            assert True == await client.set("fubar", 1), "reply"
        """
        self._noreplycontext.set(True)
        try:
            yield self
        finally:
            self._noreplycontext.set(None)

    @contextlib.contextmanager
    def ensure_replication(
        self: ClientT, replicas: int = 1, timeout_ms: int = 100
    ) -> Iterator[ClientT]:
        """
        Context manager to ensure that commands executed within the context
        are replicated to atleast :paramref:`replicas` within
        :paramref:`timeout_ms` milliseconds.

        Internally this uses `WAIT <https://redis.io/commands/wait>`_ after
        each command executed within the context

        :raises: :exc:`coredis.exceptions.ReplicationError`

        Example::

            client = coredis.RedisCluster("localhost", 7000)
            with client.ensure_replication(1, 20):
                await client.set("fubar", 1)

        """
        self._waitcontext.set((replicas, timeout_ms))
        try:
            yield self
        finally:
            self._waitcontext.set(None)

    @versionadded(version="4.12.0")
    @contextlib.contextmanager
    def ensure_persistence(
        self: ClientT,
        local: Literal[0, 1] = 0,
        replicas: int = 0,
        timeout_ms: int = 100,
    ) -> Iterator[ClientT]:
        """
        Context manager to ensure that commands executed within the context
        are synced to the AOF of a :paramref:`local` host and/or :paramref:`replicas`
        within :paramref:`timeout_ms` milliseconds.

        Internally this uses `WAITAOF <https://redis.io/commands/waitaof>`_ after
        each command executed within the context

        :raises: :exc:`coredis.exceptions.PersistenceError`

        Example for standalone client::

            client = coredis.Redis()
            with client.ensure_persistence(1, 0, 20):
                await client.set("fubar", 1)

        Example for cluster::

            client = coredis.RedisCluster("localhost", 7000)
            with client.ensure_persistence(1, 1, 20):
                await client.set("fubar", 1)

        """
        self._waitaof_context.set((local, replicas, timeout_ms))
        try:
            yield self
        finally:
            self._waitaof_context.set(None)

    def should_quick_release(self, command: RedisCommandP) -> bool:
        return CommandFlag.BLOCKING not in COMMAND_FLAGS[command.name]


class Redis(Client[AnyStr]):
    connection_pool: ConnectionPool

    @overload
    def __init__(
        self: Redis[bytes],
        host: str | None = ...,
        port: int | None = ...,
        db: int = ...,
        *,
        username: str | None = ...,
        password: str | None = ...,
        credential_provider: AbstractCredentialProvider | None = ...,
        stream_timeout: float | None = ...,
        connect_timeout: float | None = ...,
        connection_pool: ConnectionPool | None = ...,
        connection_pool_cls: type[ConnectionPool] = ...,
        unix_socket_path: str | None = ...,
        encoding: str = ...,
        decode_responses: Literal[False] = ...,
        ssl: bool = ...,
        ssl_context: SSLContext | None = ...,
        ssl_keyfile: str | None = ...,
        ssl_certfile: str | None = ...,
        ssl_cert_reqs: Literal["optional", "required", "none"] | None = ...,
        ssl_check_hostname: bool | None = ...,
        ssl_ca_certs: str | None = ...,
        max_connections: int | None = ...,
        max_idle_time: int | None = ...,
        idle_check_interval: float = ...,
        client_name: str | None = ...,
        protocol_version: Literal[2, 3] = ...,
        verify_version: bool = ...,
        cache: AbstractCache | None = ...,
        noreply: bool = ...,
        noevict: bool = ...,
        notouch: bool = ...,
        retry_policy: RetryPolicy = ...,
        type_adapter: TypeAdapter | None = ...,
        **kwargs: Any,
    ) -> None: ...

    @overload
    def __init__(
        self: Redis[str],
        host: str | None = ...,
        port: int | None = ...,
        db: int = ...,
        *,
        username: str | None = ...,
        password: str | None = ...,
        credential_provider: AbstractCredentialProvider | None = ...,
        stream_timeout: float | None = ...,
        connect_timeout: float | None = ...,
        connection_pool: ConnectionPool | None = ...,
        connection_pool_cls: type[ConnectionPool] = ...,
        unix_socket_path: str | None = ...,
        encoding: str = ...,
        decode_responses: Literal[True] = ...,
        ssl: bool = ...,
        ssl_context: SSLContext | None = ...,
        ssl_keyfile: str | None = ...,
        ssl_certfile: str | None = ...,
        ssl_cert_reqs: Literal["optional", "required", "none"] | None = ...,
        ssl_check_hostname: bool | None = ...,
        ssl_ca_certs: str | None = ...,
        max_connections: int | None = ...,
        max_idle_time: int | None = ...,
        idle_check_interval: float = ...,
        client_name: str | None = ...,
        protocol_version: Literal[2, 3] = ...,
        verify_version: bool = ...,
        cache: AbstractCache | None = ...,
        noreply: bool = ...,
        noevict: bool = ...,
        notouch: bool = ...,
        retry_policy: RetryPolicy = ...,
        type_adapter: TypeAdapter | None = ...,
        **kwargs: Any,
    ) -> None: ...

    def __init__(
        self,
        host: str | None = "localhost",
        port: int | None = 6379,
        db: int = 0,
        *,
        username: str | None = None,
        password: str | None = None,
        credential_provider: AbstractCredentialProvider | None = None,
        stream_timeout: float | None = None,
        connect_timeout: float | None = None,
        connection_pool: ConnectionPool | None = None,
        connection_pool_cls: type[ConnectionPool] = ConnectionPool,
        unix_socket_path: str | None = None,
        encoding: str = "utf-8",
        decode_responses: bool = False,
        ssl: bool = False,
        ssl_context: SSLContext | None = None,
        ssl_keyfile: str | None = None,
        ssl_certfile: str | None = None,
        ssl_cert_reqs: Literal["optional", "required", "none"] | None = None,
        ssl_check_hostname: bool | None = None,
        ssl_ca_certs: str | None = None,
        max_connections: int | None = None,
        max_idle_time: int | None = None,
        idle_check_interval: float = 1,
        client_name: str | None = None,
        protocol_version: Literal[2, 3] = 3,
        verify_version: bool = True,
        cache: AbstractCache | None = None,
        noreply: bool = False,
        noevict: bool = False,
        notouch: bool = False,
        retry_policy: RetryPolicy = ConstantRetryPolicy((ConnectionError, TimeoutError), 2, 0.01),
        type_adapter: TypeAdapter | None = None,
        **kwargs: Any,
    ) -> None:
        """

        Changes
          - .. versionadded:: 4.12.0

            - :paramref:`retry_policy`
            - :paramref:`noevict`
            - :paramref:`notouch`
            - :meth:`Redis.ensure_persistence` context manager
            - Redis Module support

              - RedisJSON: :attr:`Redis.json`
              - RedisBloom:

                - BloomFilter: :attr:`Redis.bf`
                - CuckooFilter: :attr:`Redis.cf`
                - CountMinSketch: :attr:`Redis.cms`
                - TopK: :attr:`Redis.topk`
                - TDigest: :attr:`Redis.tdigest`
              - RedisTimeSeries: :attr:`Redis.timeseries`
              - RedisGraph: :attr:`Redis.graph`
              - RediSearch:

                - Search & Aggregation: :attr:`Redis.search`
                - Autocomplete: Added :attr:`Redis.autocomplete`

          - .. versionchanged:: 4.12.0

            - Removed :paramref:`retry_on_timeout` constructor argument. Use
              :paramref:`retry_policy` instead.

          - .. versionadded:: 4.3.0

            - Added :paramref:`connection_pool_cls`

          - .. versionchanged:: 4.0.0

            - :paramref:`non_atomic_cross_slot` defaults to ``True``
            - :paramref:`protocol_version`` defaults to ``3``

          - .. versionadded:: 3.11.0

            - Added :paramref:`noreply`

          - .. versionadded:: 3.9.0

            - If :paramref:`cache` is provided the client will check & populate
              the cache for read only commands and invalidate it for commands
              that could change the key(s) in the request.

          - .. versionchanged:: 3.5.0

            - The :paramref:`verify_version` parameter now defaults to ``True``

          - .. versionadded:: 3.1.0

            - The :paramref:`protocol_version` and :paramref:`verify_version`
              :parameters were added


        :param host: The hostname of the redis server
        :param port: The port at which th redis server is listening on
        :param db: database number to switch to upon connection
        :param username: Username for authenticating with the redis server
        :param password: Password for authenticating with the redis server
        :param credential_provider: CredentialProvider to get authentication credentials
        :param stream_timeout: Timeout (seconds) when reading responses from the server
        :param connect_timeout: Timeout (seconds) for establishing a connection to the server
        :param connection_pool: The connection pool instance to use. If not provided
         a new pool will be assigned to this client.
        :param connection_pool_cls: The connection pool class to use when constructing
         a connection pool for this instance.
        :param unix_socket_path: Path to the UDS which the redis server
         is listening at
        :param encoding: The codec to use to encode strings transmitted to redis
         and decode responses with. (See :ref:`handbook/encoding:encoding/decoding`)
        :param decode_responses: If ``True`` string responses from the server
         will be decoded using :paramref:`encoding` before being returned.
         (See :ref:`handbook/encoding:encoding/decoding`)
        :param ssl: Whether to use an SSL connection
        :param ssl_context: If provided the :class:`ssl.SSLContext` will be used when
         establishing the connection. Otherwise either the default context (if no other
         ssl related parameters are provided) or a custom context based on the other
         ``ssl_*`` parameters will be used.
        :param ssl_keyfile: Path of the private key to use
        :param ssl_certfile: Path to the certificate corresponding to :paramref:`ssl_keyfile`
        :param ssl_cert_reqs: Whether to try to verify the server's certificates and
         how to behave if verification fails (See :attr:`ssl.SSLContext.verify_mode`).
        :param ssl_check_hostname: Whether to enable hostname checking when establishing
         an ssl connection.
        :param ssl_ca_certs: Path to a concatenated certificate authority file or a directory
         containing several CA certifcates to use  for validating the server's certificates
         when :paramref:`ssl_cert_reqs` is not ``"none"``
         (See :meth:`ssl.SSLContext.load_verify_locations`).
        :param max_connections: Maximum capacity of the connection pool (Ignored if
         :paramref:`connection_pool` is not ``None``.
        :param max_idle_time: Maximum number of a seconds an unused connection is cached
         before it is disconnected.
        :param idle_check_interval: Periodicity of idle checks (seconds) to release idle
         connections.
        :param client_name: The client name to identifiy with the redis server
        :param protocol_version: Whether to use the RESP (``2``) or RESP3 (``3``)
         protocol for parsing responses from the server (Default ``3``).
         (See :ref:`handbook/response:redis response`)
        :param verify_version: Validate redis server version against the documented
         version introduced before executing a command and raises a
         :exc:`CommandNotSupportedError` error if the required version is higher than
         the reported server version
        :param cache: If provided the cache will be used to avoid requests for read only
         commands if the client has already requested the data and it hasn't been invalidated.
         The cache is responsible for any mutations to the keys that happen outside of this client
        :param noreply: If ``True`` the client will not request a response for any
         commands sent to the server.
        :param noevict: Ensures that connections from the client will be excluded from the
         client eviction process even if we're above the configured client eviction threshold.
        :param notouch: Ensures that commands sent by the client will not alter the LRU/LFU of
         the keys they access.
        :param retry_policy: The retry policy to use when interacting with the redis server
        :param type_adapter: The adapter to use for serializing / deserializing customs types
         when interacting with redis commands.

        """
        super().__init__(
            host=host,
            port=port,
            db=db,
            username=username,
            password=password,
            credential_provider=credential_provider,
            stream_timeout=stream_timeout,
            connect_timeout=connect_timeout,
            connection_pool=connection_pool,
            connection_pool_cls=connection_pool_cls,
            unix_socket_path=unix_socket_path,
            encoding=encoding,
            decode_responses=decode_responses,
            ssl=ssl,
            ssl_context=ssl_context,
            ssl_keyfile=ssl_keyfile,
            ssl_certfile=ssl_certfile,
            ssl_cert_reqs=ssl_cert_reqs,
            ssl_check_hostname=ssl_check_hostname,
            ssl_ca_certs=ssl_ca_certs,
            max_connections=max_connections,
            max_idle_time=max_idle_time,
            idle_check_interval=idle_check_interval,
            client_name=client_name,
            protocol_version=protocol_version,
            verify_version=verify_version,
            noreply=noreply,
            noevict=noevict,
            notouch=notouch,
            retry_policy=retry_policy,
            type_adapter=type_adapter,
            **kwargs,
        )
        self.cache = cache
        self._decodecontext: contextvars.ContextVar[bool | None,] = contextvars.ContextVar(
            "decode", default=None
        )
        self._encodingcontext: contextvars.ContextVar[str | None,] = contextvars.ContextVar(
            "decode", default=None
        )

    @classmethod
    @overload
    def from_url(
        cls,
        url: str,
        db: int | None = ...,
        *,
        decode_responses: Literal[False] = ...,
        protocol_version: Literal[2, 3] = ...,
        verify_version: bool = ...,
        noreply: bool = ...,
        noevict: bool = ...,
        notouch: bool = ...,
        retry_policy: RetryPolicy = ...,
        cache: AbstractCache | None = ...,
        **kwargs: Any,
    ) -> Redis[bytes]: ...

    @classmethod
    @overload
    def from_url(
        cls,
        url: str,
        db: int | None = ...,
        *,
        decode_responses: Literal[True] = ...,
        protocol_version: Literal[2, 3] = ...,
        verify_version: bool = ...,
        noreply: bool = ...,
        noevict: bool = ...,
        notouch: bool = ...,
        retry_policy: RetryPolicy = ...,
        cache: AbstractCache | None = ...,
        **kwargs: Any,
    ) -> Redis[str]: ...

    @classmethod
    def from_url(
        cls: type[RedisT],
        url: str,
        db: int | None = None,
        *,
        decode_responses: bool = False,
        protocol_version: Literal[2, 3] = 3,
        verify_version: bool = True,
        noreply: bool = False,
        noevict: bool = False,
        notouch: bool = False,
        retry_policy: RetryPolicy = ConstantRetryPolicy((ConnectionError, TimeoutError), 2, 0.01),
        type_adapter: TypeAdapter | None = None,
        cache: AbstractCache | None = None,
        **kwargs: Any,
    ) -> RedisT:
        """
        Return a Redis client object configured from the given URL, which must
        use either the `redis:// scheme
        <http://www.iana.org/assignments/uri-schemes/prov/redis>`_ for RESP
        connections or the ``unix://`` scheme for Unix domain sockets.

        For example:

        - ``redis://[:password]@localhost:6379/0``
        - ``rediss://[:password]@localhost:6379/0``
        - ``unix://[:password]@/path/to/socket.sock?db=0``

        :paramref:`url` and :paramref:`kwargs` are passed as is to
        the :func:`coredis.ConnectionPool.from_url`.
        """
        if decode_responses:
            return cls(
                decode_responses=True,
                protocol_version=protocol_version,
                verify_version=verify_version,
                noreply=noreply,
                retry_policy=retry_policy,
                type_adapter=type_adapter,
                cache=cache,
                connection_pool=ConnectionPool.from_url(
                    url,
                    db=db,
                    decode_responses=decode_responses,
                    protocol_version=protocol_version,
                    noreply=noreply,
                    noevict=noevict,
                    notouch=notouch,
                    **kwargs,
                ),
            )
        else:
            return cls(
                decode_responses=False,
                protocol_version=protocol_version,
                verify_version=verify_version,
                noreply=noreply,
                retry_policy=retry_policy,
                type_adapter=type_adapter,
                cache=cache,
                connection_pool=ConnectionPool.from_url(
                    url,
                    db=db,
                    decode_responses=decode_responses,
                    protocol_version=protocol_version,
                    noreply=noreply,
                    noevict=noevict,
                    notouch=notouch,
                    **kwargs,
                ),
            )

    @contextlib.asynccontextmanager
    async def __asynccontextmanager__(self) -> AsyncGenerator[Self]:
        async with self.connection_pool:
            await self._populate_module_versions()
            if self.cache:
                await self.cache.initialize(self)
            yield self

    async def execute_command(
        self,
        command: RedisCommandP,
        callback: Callable[..., R] = NoopCallback(),
        **options: Unpack[ExecutionParameters],
    ) -> R:
        """
        Executes a command with configured retries and returns
        the parsed response
        """
        return await self.retry_policy.call_with_retries(
            lambda: self._execute_command(command, callback=callback, **options),
        )

    async def _execute_command(
        self,
        command: RedisCommandP,
        callback: Callable[..., R] = NoopCallback(),
        **options: Unpack[ExecutionParameters],
    ) -> R:
        quick_release = self.should_quick_release(command)
        should_block = not quick_release or self.requires_wait or self.requires_waitaof
        pool = self.connection_pool
<<<<<<< HEAD
        async with pool.acquire(should_block) as connection:
=======
        async with pool.acquire() as connection:
>>>>>>> 3c2aeb19
            try:
                keys = KeySpec.extract_keys(command.name, *command.arguments)
                cacheable = (
                    command.name in CACHEABLE_COMMANDS
                    and len(keys) == 1
                    and not self.noreply
                    and self._decodecontext.get() is None
                )
                cached_reply = None
                cache_hit = False
                use_cached = False
                reply = None
                if self.cache:
                    if connection.tracking_client_id != self.cache.get_client_id(connection):  # type: ignore
                        self.cache.reset()  # type: ignore
                        await connection.update_tracking_client(
                            True,
                            self.cache.get_client_id(connection),  # type: ignore
                        )
                    if command.name not in READONLY_COMMANDS:
                        self.cache.invalidate(*keys)
                    elif cacheable:
                        try:
                            cached_reply = cast(
                                R,
                                self.cache.get(
                                    command.name,
                                    keys[0],
                                    *command.arguments,
                                ),
                            )
                            use_cached = random.random() * 100.0 < min(100.0, self.cache.confidence)
                            cache_hit = True
                        except KeyError:
                            pass
                if not (use_cached and cached_reply):
                    request = await connection.create_request(
                        command.name,
                        *command.arguments,
                        noreply=self.noreply,
                        decode=options.get("decode", self._decodecontext.get()),
                        encoding=self._encodingcontext.get(),
                    )
                    reply = await request
                    await self._ensure_wait_and_persist(command, connection)
                    if self.noreply:
                        return None  # type: ignore
                    if isinstance(callback, AsyncPreProcessingCallback):
                        await callback.pre_process(self, reply)
                if self.cache and cacheable:
                    if cache_hit and not use_cached:
                        self.cache.feedback(
                            command.name, keys[0], *command.arguments, match=cached_reply == reply
                        )
                    if not cache_hit:
                        self.cache.put(
                            command.name,
                            keys[0],
                            *command.arguments,
                            value=reply,
                        )
                return callback(cached_reply if cache_hit else reply, version=self.protocol_version)
            finally:
                self._ensure_server_version(connection.server_version)

    @overload
    def decoding(
        self, mode: Literal[False], encoding: str | None = None
    ) -> contextlib.AbstractContextManager[Redis[bytes]]: ...

    @overload
    def decoding(
        self, mode: Literal[True], encoding: str | None = None
    ) -> contextlib.AbstractContextManager[Redis[str]]: ...

    @contextlib.contextmanager
    @versionadded(version="4.8.0")
    def decoding(self, mode: bool, encoding: str | None = None) -> Iterator[Redis[Any]]:
        """
        Context manager to temporarily change the decoding behavior
        of the client

        :param mode: Whether to decode or not
        :param encoding: Optional encoding to use if decoding. If not provided
         the :paramref:`~coredis.Redis.encoding` parameter provided to the client will
         be used.

        Example::

            client = coredis.Redis(decode_responses=True)
            await client.set("fubar", "baz")
            assert await client.get("fubar") == "baz"
            with client.decoding(False):
                assert await client.get("fubar") == b"baz"
                with client.decoding(True):
                    assert await client.get("fubar") == "baz"

        """
        prev_decode = self._decodecontext.get()
        prev_encoding = self._encodingcontext.get()
        self._decodecontext.set(mode)
        self._encodingcontext.set(encoding)
        try:
            yield self
        finally:
            self._decodecontext.set(prev_decode)
            self._encodingcontext.set(prev_encoding)

    def pubsub(
        self,
        ignore_subscribe_messages: bool = False,
        retry_policy: RetryPolicy | None = None,
        channels: Parameters[StringT] | None = None,
        channel_handlers: Mapping[StringT, SubscriptionCallback] | None = None,
        patterns: Parameters[StringT] | None = None,
        pattern_handlers: Mapping[StringT, SubscriptionCallback] | None = None,
        **kwargs: Any,
    ) -> PubSub[AnyStr]:
        """
        Return a Pub/Sub instance that can be used to subscribe to channels
        and patterns and receive messages that get published to them.

        :param ignore_subscribe_messages: Whether to skip subscription
         acknowledgement messages
        :param retry_policy: An explicit retry policy to use in the subscriber.
        :param channels: channels that the constructed Pubsub instance should
         automatically subscribe to
        :param channel_handlers: Mapping of channels to automatically subscribe to
         and the associated handlers that will be invoked when a message is received
         on the specific channel.
        :param patterns: patterns that the constructed Pubsub instance should
         automatically subscribe to
        :param pattern_handlers: Mapping of patterns to automatically subscribe to
         and the associated handlers that will be invoked when a message is received
         on channel matching the pattern.

        """

        return PubSub[AnyStr](
            self.connection_pool,
            ignore_subscribe_messages=ignore_subscribe_messages,
            retry_policy=retry_policy,
            channels=channels,
            channel_handlers=channel_handlers,
            patterns=patterns,
            pattern_handlers=pattern_handlers,
            **kwargs,
        )

    def pipeline(
        self,
        raise_on_error: bool = True,
        transaction: bool = True,
        timeout: float | None = None,
    ) -> coredis.pipeline.Pipeline[AnyStr]:
        """
        Returns a new pipeline object that can queue multiple commands for
        batch execution.

        :param transaction: indicates whether all commands should be executed atomically.
        :param timeout: If specified this value will take precedence over
         :paramref:`Redis.stream_timeout`
        """
        from coredis.pipeline import Pipeline

        return Pipeline[AnyStr](self, transaction, raise_on_error, timeout)

    def lock(
        self,
        name: StringT,
        timeout: float | None = None,
        sleep: float = 0.1,
        blocking: bool = True,
        blocking_timeout: float | None = None,
    ) -> Lock[AnyStr]:
        """
        Return a lock instance which can be used to guard resource access across
        multiple machines.

        :param name: key for the lock
        :param timeout: indicates a maximum life for the lock.
         By default, it will remain locked until :meth:`release` is called.
         ``timeout`` can be specified as a float or integer, both representing
         the number of seconds to wait.

        :param sleep: indicates the amount of time to sleep per loop iteration
         when the lock is in blocking mode and another client is currently
         holding the lock.

        :param blocking: indicates whether calling :meth:`acquire` should block until
         the lock has been acquired or to fail immediately, causing :meth:`acquire`
         to return ``False`` and the lock not being acquired. Defaults to ``True``.

        :param blocking_timeout: indicates the maximum amount of time in seconds to
         spend trying to acquire the lock. A value of ``None`` indicates
         continue trying forever. ``blocking_timeout`` can be specified as a
         :class:`float` or :class:`int`, both representing the number of seconds to wait.
        """
        from coredis.recipes.locks import Lock

        return Lock(self, name, timeout, sleep, blocking, blocking_timeout)

    async def transaction(
        self,
        func: Callable[[coredis.pipeline.Pipeline[AnyStr]], Coroutine[Any, Any, R]],
        *watches: KeyT,
        watch_delay: float | None = None,
    ) -> R:
        """
        Convenience method for executing the callable :paramref:`func` as a
        transaction while watching all keys specified in :paramref:`watches`.

        :param func: callable should expect a single argument which is a
         :class:`coredis.pipeline.Pipeline` object retrieved by calling
         :meth:`~coredis.Redis.pipeline`.
        :param watches: The keys to watch during the transaction
        :param watch_delay: Time in seconds to wait after each watch error before retrying
        """
        msg = "Caught WatchError in transaction, retrying..."
        while True:
            with catch({WatchError: lambda _: logger.warning(msg)}):
                async with self.pipeline(transaction=False) as pipe:
                    if watches:
                        await pipe.watch(*watches)
                    return await func(pipe)
            if watch_delay:
                await sleep(watch_delay)<|MERGE_RESOLUTION|>--- conflicted
+++ resolved
@@ -258,11 +258,7 @@
         return (self._module_info or {}).get(module)
 
     def _ensure_server_version(self, version: str | None) -> None:
-        if not self.verify_version or Config.optimized:
-            return
-        if not version:
-            return
-        if not self.server_version and version:
+        if self.verify_version and not Config.optimized and not self.server_version and version:
             try:
                 self.server_version = Version(nativestr(version))
             except InvalidVersion:
@@ -967,14 +963,8 @@
         callback: Callable[..., R] = NoopCallback(),
         **options: Unpack[ExecutionParameters],
     ) -> R:
-        quick_release = self.should_quick_release(command)
-        should_block = not quick_release or self.requires_wait or self.requires_waitaof
         pool = self.connection_pool
-<<<<<<< HEAD
-        async with pool.acquire(should_block) as connection:
-=======
         async with pool.acquire() as connection:
->>>>>>> 3c2aeb19
             try:
                 keys = KeySpec.extract_keys(command.name, *command.arguments)
                 cacheable = (
