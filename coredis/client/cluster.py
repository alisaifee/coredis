--- conflicted
+++ resolved
@@ -644,21 +644,12 @@
     async def __asynccontextmanager__(self) -> AsyncGenerator[Self]:
         if self.refresh_table_asap:
             self.connection_pool.initialized = False
-<<<<<<< HEAD
-        async with self.connection_pool:
-            await self._populate_module_versions()
-            if self.cache:
-                await self.connection_pool._task_group.start(self.cache.run, self.connection_pool)
-            self.refresh_table_asap = False
-            yield self
-=======
         await self.connection_pool.initialize()
         self.refresh_table_asap = False
         await self._populate_module_versions()
         if self.cache:
             self.cache = await self.cache.initialize(self)
         return self
->>>>>>> 365f9d69
 
     def __repr__(self) -> str:
         servers = list(
