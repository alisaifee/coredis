from __future__ import annotations

import inspect
from contextlib import asynccontextmanager
from typing import TYPE_CHECKING, AsyncGenerator, cast

from anyio import (
    TASK_STATUS_IGNORED,
    AsyncContextManagerMixin,
    ConnectionFailed,
    EndOfStream,
    Event,
    create_memory_object_stream,
    create_task_group,
    fail_after,
    move_on_after,
    sleep,
)
from anyio.abc import TaskStatus
from anyio.streams.stapled import StapledObjectStream
from deprecated.sphinx import versionadded
from exceptiongroup import BaseExceptionGroup, catch

from coredis._utils import b, hash_slot, logger, nativestr
from coredis.commands.constants import CommandName
from coredis.connection import BaseConnection, Connection
from coredis.exceptions import ConnectionError, PubSubError, TimeoutError
from coredis.parser import (
    PUBLISH_MESSAGE_TYPES,
    SUBUNSUB_MESSAGE_TYPES,
    UNSUBSCRIBE_MESSAGE_TYPES,
    PubSubMessageTypes,
)
from coredis.response.types import PubSubMessage
from coredis.retry import (
    CompositeRetryPolicy,
    ConstantRetryPolicy,
    NoRetryPolicy,
    RetryPolicy,
)
from coredis.typing import (
    AnyStr,
    Awaitable,
    Callable,
    Generic,
    Mapping,
    MutableMapping,
    Parameters,
    RedisValueT,
    ResponsePrimitive,
    ResponseType,
    Self,
    StringT,
    TypeVar,
)

if TYPE_CHECKING:
    import coredis.pool

T = TypeVar("T")
PoolT = TypeVar("PoolT", bound="coredis.pool.ConnectionPool")
#: Callables for message handler callbacks. The callbacks
#:  can be sync or async.
SubscriptionCallback = Callable[[PubSubMessage], Awaitable[None]] | Callable[[PubSubMessage], None]


class BasePubSub(AsyncContextManagerMixin, Generic[AnyStr, PoolT]):
    channels: MutableMapping[StringT, SubscriptionCallback | None]
    patterns: MutableMapping[StringT, SubscriptionCallback | None]

    def __init__(
        self,
        connection_pool: PoolT,
        ignore_subscribe_messages: bool = False,
        retry_policy: RetryPolicy | None = CompositeRetryPolicy(
            ConstantRetryPolicy((ConnectionError,), 3, 0.1),
            ConstantRetryPolicy((TimeoutError,), 2, 0.1),
        ),
        channels: Parameters[StringT] | None = None,
        channel_handlers: Mapping[StringT, SubscriptionCallback] | None = None,
        patterns: Parameters[StringT] | None = None,
        pattern_handlers: Mapping[StringT, SubscriptionCallback] | None = None,
        max_buffer_size: int = 1024,
    ):
        self.connection_pool = connection_pool
        self.ignore_subscribe_messages = ignore_subscribe_messages
        self._connection: coredis.BaseConnection | None = None
        self._retry_policy = retry_policy or NoRetryPolicy()
        self._initial_channel_subscriptions = {
            **{nativestr(channel): None for channel in channels or []},
            **{nativestr(k): v for k, v in (channel_handlers or {}).items()},
        }
        self._initial_pattern_subscriptions = {
            **{nativestr(pattern): None for pattern in patterns or []},
            **{nativestr(k): v for k, v in (pattern_handlers or {}).items()},
        }
        self._send_stream, self._receive_stream = create_memory_object_stream[PubSubMessage | None](
            max_buffer_size=max_buffer_size
        )
        self._subscribed = Event()
        self.channels = {}
        self.patterns = {}

    @property
    def connection(self) -> BaseConnection:
        if not self._connection:
            raise Exception("Connection not initialized correctly!")
        return self._connection

    @property
    def subscribed(self) -> bool:
        """Indicates if there are subscriptions to any channels or patterns"""
        return bool(self.channels or self.patterns)

    def __aiter__(self) -> Self:
        return self

    async def __anext__(self) -> PubSubMessage:
        while self._subscribed.is_set():
            if message := await self.get_message():
                return message
        raise StopAsyncIteration()

    @asynccontextmanager
    async def __asynccontextmanager__(self) -> AsyncGenerator[Self]:
        # auto-reconnection for long-lived pubsub instances
        async with create_task_group() as tg:
            await tg.start(self._manage_connection)
            # initialize subscriptions
            if self._initial_channel_subscriptions:
                await self.subscribe(**self._initial_channel_subscriptions)
            if self._initial_pattern_subscriptions:
                await self.psubscribe(**self._initial_pattern_subscriptions)
            yield self
            # cleanup
            await self.unsubscribe()
            await self.punsubscribe()
<<<<<<< HEAD
            self.channels.clear()
            self.patterns.clear()
            tg.cancel_scope.cancel()
=======
            self._current_scope.cancel()
>>>>>>> 3c2aeb19

    async def _manage_connection(
        self, *, task_status: TaskStatus[None] = TASK_STATUS_IGNORED
    ) -> None:
        def handle_exception_group(group: BaseExceptionGroup) -> None:
            logger.error("Pubsub disconnected!")
            for error in group.exceptions:
                logger.error(error)
            logger.warning("Retrying...")

        MAX_TRIES = 10
        done = False
        tries = 0
        while not done and tries < MAX_TRIES:
            # retry with exponential backoff
            await sleep(tries**2)
            tries += 1
            with catch({(ConnectionError, ConnectionFailed, EndOfStream): handle_exception_group}):
<<<<<<< HEAD
                async with self.connection_pool.acquire(blocking=True) as self._connection:
=======
                async with self.connection_pool.acquire() as self._connection:
>>>>>>> 3c2aeb19
                    async with create_task_group() as tg:
                        self._current_scope = tg.cancel_scope
                        tg.start_soon(self._consumer)
                        tg.start_soon(self._keepalive)
                        if tries == 1:
                            task_status.started()
                        else:  # resubscribe
                            if self.channels:
                                await self.subscribe(*self.channels.keys())
                            if self.patterns:
                                await self.psubscribe(*self.patterns.keys())
                    done = True

        if tries >= MAX_TRIES:
            raise Exception("Pubsub aborted after max reconnection attempts!")

    async def _keepalive(self) -> None:
        while True:
            await sleep(30)
            await (await self.connection.create_request(CommandName.PING))

    async def psubscribe(
        self,
        *patterns: StringT,
        **pattern_handlers: SubscriptionCallback | None,
    ) -> None:
        """
        Subscribes to channel patterns. Patterns supplied as keyword arguments
        expect a pattern name as the key and a callable as the value. A
        pattern's callable will be invoked automatically when a message is
        received on that pattern rather than producing a message via
        :meth:`listen`.
        """
        new_patterns: MutableMapping[StringT, SubscriptionCallback | None] = {}
        new_patterns.update(dict.fromkeys(map(self.encode, patterns)))

        for pattern, handler in pattern_handlers.items():
            new_patterns[self.encode(pattern)] = handler
        await self.execute_command(CommandName.PSUBSCRIBE, *new_patterns.keys())
        # update the patterns dict AFTER we send the command. we don't want to
        # subscribe twice to these patterns, once for the command and again
        # for the reconnection.
        self.patterns.update(new_patterns)
        self._subscribed.set()

    async def punsubscribe(self, *patterns: StringT) -> None:
        """
        Unsubscribes from the supplied patterns. If empty, unsubscribe from
        all patterns.
        """
        await self.execute_command(CommandName.PUNSUBSCRIBE, *patterns)

    async def subscribe(
        self,
        *channels: StringT,
        **channel_handlers: SubscriptionCallback | None,
    ) -> None:
        """
        Subscribes to channels. Channels supplied as keyword arguments expect
        a channel name as the key and a callable as the value. A channel's
        callable will be invoked automatically when a message is received on
        that channel rather than producing a message via :meth:`listen` or
        :meth:`get_message`.
        """

        new_channels: MutableMapping[StringT, SubscriptionCallback | None] = {}
        new_channels.update(dict.fromkeys(map(self.encode, channels)))

        for channel, handler in channel_handlers.items():
            new_channels[self.encode(channel)] = handler
        await self.execute_command(CommandName.SUBSCRIBE, *new_channels.keys())
        self.channels.update(new_channels)
        self._subscribed.set()

    async def unsubscribe(self, *channels: StringT) -> None:
        """
        Unsubscribes from the supplied channels. If empty, unsubscribe from
        all channels
        """

        await self.execute_command(CommandName.UNSUBSCRIBE, *channels)

    async def get_message(
        self,
        ignore_subscribe_messages: bool = False,
        timeout: int | float | None = None,
    ) -> PubSubMessage | None:
        """
        Gets the next message if one is available, otherwise None.

        :param ignore_subscribe_messages: Whether to skip subscription
         acknowledgement messages
        :param timeout: Number of seconds to wait for a message to be available
         on the connection. If the ``None`` the command will block forever.
        """

        with move_on_after(timeout):
            return self._filter_ignored_messages(
                await self._receive_stream.receive(), ignore_subscribe_messages
            )
        return None

    def encode(self, value: StringT) -> StringT:
        """
        Encodes the value so that it's identical to what we'll read off the
        connection

        :meta private:
        """

        if self.connection_pool.decode_responses and isinstance(value, bytes):
            value = nativestr(value, self.connection_pool.encoding)
        elif not self.connection_pool.decode_responses and isinstance(value, str):
            value = b(value, self.connection_pool.encoding)

        return value

    async def execute_command(
        self, command: bytes, *args: RedisValueT, **options: RedisValueT
    ) -> None:
        """
        Executes a publish/subscribe command

        :meta private:
        """
        await self.connection.send_command(command, *args)

    async def parse_response(
        self, block: bool = True, timeout: float | None = None
    ) -> ResponseType:
        """
        Parses the response from a publish/subscribe command

        :meta private:
        """
        timeout = timeout if timeout and timeout > 0 else None
        if self.connection.protocol_version != 3:
            raise NotImplementedError()
        with fail_after(timeout):
            return await self.connection.fetch_push_message(block=block)

    async def handle_message(self, response: ResponseType) -> PubSubMessage | None:
        """
        Parses a pub/sub message. If the channel or pattern was subscribed to
        with a message handler, the handler is invoked instead of a parsed
        message being returned.

        :meta private:
        """
        r = cast(list[ResponsePrimitive], response)
        message_type = b(r[0])
        message_type_str = nativestr(r[0])
        message: PubSubMessage

        if message_type in SUBUNSUB_MESSAGE_TYPES:
            message = PubSubMessage(
                type=message_type_str,
                pattern=cast(StringT, r[1]) if message_type[0] == ord(b"p") else None,
                # This field is populated in all cases for backward compatibility
                # as older versions were incorrectly populating the channel
                # with the pattern on psubscribe/punsubscribe responses.
                channel=cast(StringT, r[1]),
                data=cast(int, r[2]),
            )

        elif message_type in PUBLISH_MESSAGE_TYPES:
            if message_type == PubSubMessageTypes.PMESSAGE:
                message = PubSubMessage(
                    type="pmessage",
                    pattern=cast(StringT, r[1]),
                    channel=cast(StringT, r[2]),
                    data=cast(StringT, r[3]),
                )
            else:
                message = PubSubMessage(
                    type="message",
                    pattern=None,
                    channel=cast(StringT, r[1]),
                    data=cast(StringT, r[2]),
                )
        else:
            raise PubSubError(f"Unknown message type {message_type_str}")  # noqa

        # if this is an unsubscribe message, remove it from memory
        if message_type in UNSUBSCRIBE_MESSAGE_TYPES:
            if message_type == PubSubMessageTypes.PUNSUBSCRIBE:
                subscribed_dict = self.patterns
            else:
                subscribed_dict = self.channels
            subscribed_dict.pop(message["channel"], None)

        if message_type in PUBLISH_MESSAGE_TYPES:
            handler = None
            if message_type == PubSubMessageTypes.PMESSAGE and message["pattern"]:
                handler = self.patterns.get(message["pattern"], None)
            elif message["channel"]:
                handler = self.channels.get(message["channel"], None)

            if handler:
                handler_response = handler(message)
                if inspect.isawaitable(handler_response):
                    await handler_response
                return None
        if not (self.channels or self.patterns):
            self._subscribed = Event()

        return message

    async def _consumer(self) -> None:
        while True:
            if self._subscribed.is_set():
                if response := await self._retry_policy.call_with_retries(
                    lambda: self.parse_response(block=True),
                ):
                    msg = await self.handle_message(response)
                    self._send_stream.send_nowait(msg)
            else:
                await self._subscribed.wait()

    def _filter_ignored_messages(
        self,
        message: PubSubMessage | None,
        ignore_subscribe_messages: bool = False,
    ) -> PubSubMessage | None:
        if (
            message
            and b(message["type"]) in SUBUNSUB_MESSAGE_TYPES
            and (self.ignore_subscribe_messages or ignore_subscribe_messages)
        ):
            return None
        return message


class PubSub(BasePubSub[AnyStr, "coredis.pool.ConnectionPool"]):
    """
    Pub/Sub implementation to be used with :class:`coredis.Redis`
    that is returned by :meth:`coredis.Redis.pubsub`

    An instance of this class is both an async context manager (to
    ensure that proper clean up of connections & subscriptions happens automatically)
    and an async iterator to consume messages from channels or patterns that it is
    subscribed to.

    Recommended use::

        client = coredis.Redis(decode_responses=True)
        async for message in client.pubsub(
          ignore_subscribe_messages=True,
          channels=["channel-1", "channel-2"]
        ):
            match message["channel"]:
                case "channel-1":
                    print("first", message["data"])
                case "channel-2":
                    print("second", message["data"])

    Or to explicitly subscribe::

        client = coredis.Redis(decode_responses=True)
        pubsub = client.pubsub()
        async with pubsub:
            await pubsub.subscribe("channel-1")
            assert (await pubsub.get_message())["channel"] == "channel-1"
            async for message in pubsub:
                print(message["data"])

    For more details see :ref:`handbook/pubsub:pubsub`
    """


class ClusterPubSub(BasePubSub[AnyStr, "coredis.pool.ClusterConnectionPool"]):
    """
    Pub/Sub implementation to be used with :class:`coredis.RedisCluster`
    that is returned by :meth:`coredis.RedisCluster.pubsub`

    .. note:: This implementation does not particularly benefit from having
       multiple nodes in a cluster as it subscribes to messages sent to channels
       using ``PUBLISH`` which in cluster mode results in the message being
       broadcasted to every node in the cluster. For this reason the subscribing
       client can subscribe to any node in the cluster to receive messages sent to
       any channel - which inherently limits the potential for scaling.

       :redis-version:`7.0` introduces the concept of Sharded Pub/Sub which
       can be accessed by instead using :meth:`coredis.RedisCluster.sharded_pubsub`
       which uses the implementation in :class:`coredis.commands.ShardedPubSub`.

    An instance of this class is both an async context manager (to
    ensure that proper clean up of connections & subscriptions happens automatically)
    and an async iterator to consume messages from channels or patterns that it is
    subscribed to.

    For more details see :ref:`handbook/pubsub:cluster pub/sub`

    """

    async def _manage_connection(
        self, *, task_status: TaskStatus[None] = TASK_STATUS_IGNORED
    ) -> None:
        def handle_connection_errors(group: BaseExceptionGroup) -> None:
            if self._connection:
                self.connection_pool.release(self._connection)

        MAX_TRIES = 10
        done = False
        tries = 0
        while not done and tries < MAX_TRIES:
            # retry with exponential backoff
            await sleep(tries**2)
            tries += 1
            with catch(
                {(ConnectionError, ConnectionFailed, EndOfStream): handle_connection_errors}
            ):
                self._connection = await self.connection_pool.get_connection(
                    command_name=b"pubsub", acquire=True
                )
                async with create_task_group() as tg:
                    tg.start_soon(self._consumer)
                    tg.start_soon(self._keepalive)
                    if tries == 1:
                        task_status.started()
                    else:  # resubscribe
                        if self.channels:
                            await self.subscribe(*self.channels.keys())
                        if self.patterns:
                            await self.psubscribe(*self.patterns.keys())
                self.connection_pool.release(self._connection)
                done = True

        if tries >= MAX_TRIES:
            raise Exception("Pubsub aborted after max reconnection attempts!")


@versionadded(version="3.6.0")
class ShardedPubSub(BasePubSub[AnyStr, "coredis.pool.ClusterConnectionPool"]):
    """
    Sharded Pub/Sub implementation to be used with :class:`coredis.RedisCluster`
    that is returned by :meth:`coredis.RedisCluster.sharded_pubsub`

    For details about the server architecture refer to the `Redis manual entry
    on Sharded Pub/sub <https://redis.io/docs/manual/pubsub/#sharded-pubsub>`__.

    New in :redis-version:`7.0.0`

    .. warning:: Sharded PubSub only supports subscription by channel and does
       **NOT** support pattern based subscriptions.

    An instance of this class is both an async context manager (to
    ensure that proper clean up of connections & subscriptions happens automatically)
    and an async iterator to consume messages from channels that it is subscribed to.

    For more details see :ref:`handbook/pubsub:sharded pub/sub`
    """

    def __init__(
        self,
        connection_pool: coredis.pool.ClusterConnectionPool,
        ignore_subscribe_messages: bool = False,
        retry_policy: RetryPolicy | None = None,
        read_from_replicas: bool = False,
        channels: Parameters[StringT] | None = None,
        channel_handlers: Mapping[StringT, SubscriptionCallback] | None = None,
    ):
        self.shard_connections: dict[str, Connection] = {}
        self.node_channel_mapping: dict[str, list[StringT]] = {}
        self.read_from_replicas = read_from_replicas
        self._shard_messages = StapledObjectStream(*create_memory_object_stream[ResponseType]())
        super().__init__(
            connection_pool,
            ignore_subscribe_messages,
            retry_policy,
            channels=channels,
            channel_handlers=channel_handlers,
        )

    async def subscribe(
        self,
        *channels: StringT,
        **channel_handlers: SubscriptionCallback | None,
    ) -> None:
        """
        :param channels: The shard channels to subscribe to.
        :param channel_handlers: Channels supplied as keyword arguments expect
         a channel name as the key and a callable as the value. A channel's
         callable will be invoked automatically when a message is received on
         that channel rather than producing a message via :meth:`listen` or
         :meth:`get_message`.
        """

        new_channels: MutableMapping[StringT, SubscriptionCallback | None] = {}
        new_channels.update(dict.fromkeys(map(self.encode, channels)))

        for channel, handler in channel_handlers.items():
            new_channels[self.encode(channel)] = handler
        for new_channel in new_channels.keys():
            await self.execute_command(CommandName.SSUBSCRIBE, new_channel)
        self.channels.update(new_channels)
        self._subscribed.set()

    async def unsubscribe(self, *channels: StringT) -> None:
        """
        :param channels: The shard channels to unsubscribe from. If None are provided,
         this will effectively unsubscribe the client from all channels
         previously subscribed to.
        """

        for channel in channels or list(self.channels.keys()):
            await self.execute_command(CommandName.SUNSUBSCRIBE, channel)

    async def psubscribe(
        self,
        *patterns: StringT,
        **pattern_handlers: SubscriptionCallback | None,
    ) -> None:
        """
        Not available in sharded pubsub

        :meta private:
        """
        raise NotImplementedError("Sharded PubSub does not support subscription by pattern")

    async def punsubscribe(self, *patterns: StringT) -> None:
        """
        Not available in sharded pubsub

        :meta private:
        """
        raise NotImplementedError("Sharded PubSub does not support subscription by pattern")

    async def execute_command(
        self, command: bytes, *args: RedisValueT, **options: RedisValueT
    ) -> None:
        assert isinstance(args[0], (bytes, str))
        channel = nativestr(args[0])
        slot = hash_slot(b(channel))
        node = self.connection_pool.nodes.node_from_slot(slot)
        if node and node.node_id:
            key = node.node_id
            if self.shard_connections.get(key) is None:
                self.shard_connections[key] = await self.connection_pool.get_connection(
                    b"pubsub",
                    channel=channel,
                    node_type="replica" if self.read_from_replicas else "primary",
                )
                self._task_group.start_soon(self._shard_listener, key)
            self.node_channel_mapping.setdefault(key, []).append(args[0])
            return await self.shard_connections[key].send_command(command, *args)
        raise PubSubError(f"Unable to determine shard for channel {args[0]!r}")

    @asynccontextmanager
    async def __asynccontextmanager__(self) -> AsyncGenerator[Self]:
        async with create_task_group() as self._task_group:
            if self._initial_channel_subscriptions:
                await self.subscribe(**self._initial_channel_subscriptions)
            self._task_group.start_soon(self._consumer)
            yield self
            await self.unsubscribe()
            self._task_group.cancel_scope.cancel()
            self.reset()

    async def _shard_listener(self, node_id: str) -> None:
        while True:
            connection = self.shard_connections.get(node_id, None)
            if not connection:
                break
            try:
                with move_on_after(2):
                    message = await connection.fetch_push_message(True)
                    await self._shard_messages.send(message)
            except (ConnectionError, ConnectionFailed, EndOfStream):
                self.connection_pool.release(connection)
                self.shard_connections.pop(node_id)
                if active_channels := set(self.channels) & set(self.node_channel_mapping[node_id]):
                    self._task_group.start_soon(self.subscribe, *active_channels)
                break

    async def parse_response(
        self, block: bool = True, timeout: float | None = None
    ) -> ResponseType:
        timeout = timeout if timeout and timeout > 0 else None
        with fail_after(timeout):
            return await self._shard_messages.receive()

    def reset(self) -> None:
        for connection in self.shard_connections.values():
            connection.clear_connect_callbacks()
            self.connection_pool.release(connection)
        self.shard_connections.clear()
        self.channels = {}
        self.patterns = {}
        self.initialized = False
        self._subscribed = Event()<|MERGE_RESOLUTION|>--- conflicted
+++ resolved
@@ -135,13 +135,9 @@
             # cleanup
             await self.unsubscribe()
             await self.punsubscribe()
-<<<<<<< HEAD
             self.channels.clear()
             self.patterns.clear()
-            tg.cancel_scope.cancel()
-=======
             self._current_scope.cancel()
->>>>>>> 3c2aeb19
 
     async def _manage_connection(
         self, *, task_status: TaskStatus[None] = TASK_STATUS_IGNORED
@@ -160,11 +156,7 @@
             await sleep(tries**2)
             tries += 1
             with catch({(ConnectionError, ConnectionFailed, EndOfStream): handle_exception_group}):
-<<<<<<< HEAD
-                async with self.connection_pool.acquire(blocking=True) as self._connection:
-=======
                 async with self.connection_pool.acquire() as self._connection:
->>>>>>> 3c2aeb19
                     async with create_task_group() as tg:
                         self._current_scope = tg.cancel_scope
                         tg.start_soon(self._consumer)
