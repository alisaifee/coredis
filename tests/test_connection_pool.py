from __future__ import annotations

import re
import ssl

import pytest
from anyio import move_on_after, sleep

import coredis
from coredis._utils import query_param_to_bool
from coredis.connection import Connection, UnixDomainSocketConnection
from coredis.exceptions import (
    ConnectionError,
    RedisError,
)


class TestConnectionPool:
    def get_pool(
        self,
        connection_class=Connection,
        connection_kwargs=None,
        max_connections=None,
    ):
        connection_kwargs = connection_kwargs or {}
        pool = coredis.ConnectionPool(
            connection_class=connection_class,
            max_connections=max_connections,
            blocking=False,
            **connection_kwargs,
        )
        return pool

    async def test_multiple_connections(self):
        pool = self.get_pool()
        async with pool:
            c1 = await pool.acquire(blocking=True)
            c2 = await pool.acquire(blocking=True)
            assert c1 != c2

    async def test_max_connections(self):
        pool = self.get_pool(max_connections=2)
        async with pool:
            await pool.acquire(blocking=True)
            await pool.acquire(blocking=True)
            with pytest.raises(ConnectionError):
                await pool.acquire(blocking=True)

    async def test_pool_disconnect(self):
        pool = self.get_pool(max_connections=3)
        async with pool:
            await pool.acquire(blocking=True)
            await pool.acquire(blocking=True)
            await pool.acquire(blocking=True)
        assert pool._connections == set()

    async def test_reuse_previously_released_connection(self):
        pool = self.get_pool()
        async with pool:
<<<<<<< HEAD
            c1 = await pool.acquire(blocking=True)
            c2 = await pool.acquire(blocking=True)
=======
            c1 = await pool.acquire()
            c2 = await pool.acquire()
>>>>>>> 3c2aeb19
        assert c1 == c2

    def test_repr_contains_db_info_tcp(self):
        connection_kwargs = {"host": "localhost", "port": 6379, "db": 1}
        pool = self.get_pool(connection_kwargs=connection_kwargs)
        expected = "ConnectionPool<Connection<host=localhost,port=6379,db=1>>"
        assert repr(pool) == expected

    def test_repr_contains_db_info_unix(self):
        connection_kwargs = {"path": "/abc", "db": 1}
        pool = self.get_pool(
            connection_kwargs=connection_kwargs,
            connection_class=UnixDomainSocketConnection,
        )
        expected = "ConnectionPool<UnixDomainSocketConnection<path=/abc,db=1>>"
        assert repr(pool) == expected

    async def test_connection_idle_check(self):
        rs = coredis.Redis(
            host="127.0.0.1",
            port=6379,
            db=0,
            max_idle_time=0.2,
        )
        async with rs:
            await rs.info()
            assert len(rs.connection_pool._connections) >= 1
            await sleep(0.3)
            assert len(rs.connection_pool._connections) == 0


class TestBlockingConnectionPool:
    def get_pool(
        self,
        connection_kwargs=None,
        max_connections=None,
        connection_class=Connection,
        max_idle_time=None,
    ):
        connection_kwargs = connection_kwargs or {}
        pool = coredis.ConnectionPool(
            connection_class=connection_class,
            max_connections=max_connections,
            blocking=True,
            max_idle_time=max_idle_time,
            **connection_kwargs,
        )

        return pool

    async def test_multiple_connections(self):
        pool = self.get_pool()
        async with pool:
            c1 = await pool.acquire(blocking=True)
            c2 = await pool.acquire(blocking=True)
            assert c1 != c2

    async def test_max_connections_timeout(self):
        pool = self.get_pool(max_connections=2)
        async with pool:
            with move_on_after(1) as scope:
                await pool.acquire(blocking=True)
                await pool.acquire(blocking=True)
                await pool.acquire(blocking=True)
            assert scope.cancelled_caught

    async def test_pool_disconnect(self):
        pool = self.get_pool()
        async with pool:
            await pool.acquire(blocking=True)
            await pool.acquire(blocking=True)
            await pool.acquire(blocking=True)
        assert pool._connections == set()

    def test_repr_contains_db_info_tcp(self):
        connection_kwargs = {"host": "localhost", "port": 6379, "db": 1}
        pool = self.get_pool(
            connection_kwargs=connection_kwargs, connection_class=coredis.Connection
        )
        expected = "ConnectionPool<Connection<host=localhost,port=6379,db=1>>"
        assert repr(pool) == expected

    def test_repr_contains_db_info_unix(self):
        connection_kwargs = {"path": "/abc", "db": 1}
        pool = self.get_pool(
            connection_kwargs=connection_kwargs,
            connection_class=UnixDomainSocketConnection,
        )
        expected = "ConnectionPool<UnixDomainSocketConnection<path=/abc,db=1>>"
        assert repr(pool) == expected

    async def test_connection_idle_check(self):
        rs = coredis.Redis(
            host="127.0.0.1",
            port=6379,
            db=0,
            connection_pool=coredis.ConnectionPool(
                blocking=True, max_idle_time=0.2, host="127.0.01", port=6379
            ),
        )
        async with rs:
            await rs.info()
            assert len(rs.connection_pool._connections) >= 1
            await sleep(0.3)
            assert len(rs.connection_pool._connections) == 0


class TestConnectionPoolURLParsing:
    def test_defaults(self):
        pool = coredis.ConnectionPool.from_url("redis://localhost")
        assert pool.connection_class == coredis.Connection
        assert pool.connection_kwargs == {
            "host": "localhost",
            "port": 6379,
            "db": 0,
            "username": None,
            "password": None,
            "max_idle_time": None,
        }

    def test_hostname(self):
        pool = coredis.ConnectionPool.from_url("redis://myhost")
        assert pool.connection_class == coredis.Connection
        assert pool.connection_kwargs == {
            "host": "myhost",
            "port": 6379,
            "db": 0,
            "username": None,
            "password": None,
            "max_idle_time": None,
        }

    def test_quoted_hostname(self):
        pool = coredis.ConnectionPool.from_url(
            "redis://my %2F host %2B%3D+", decode_components=True
        )
        assert pool.connection_class == coredis.Connection
        assert pool.connection_kwargs == {
            "host": "my / host +=+",
            "port": 6379,
            "db": 0,
            "username": None,
            "password": None,
            "max_idle_time": None,
        }

    def test_port(self):
        pool = coredis.ConnectionPool.from_url("redis://localhost:6380")
        assert pool.connection_class == coredis.Connection
        assert pool.connection_kwargs == {
            "host": "localhost",
            "port": 6380,
            "db": 0,
            "username": None,
            "password": None,
            "max_idle_time": None,
        }

    def test_password(self):
        pool = coredis.ConnectionPool.from_url("redis://:mypassword@localhost")
        assert pool.connection_class == coredis.Connection
        assert pool.connection_kwargs == {
            "host": "localhost",
            "port": 6379,
            "db": 0,
            "username": "",
            "password": "mypassword",
            "max_idle_time": None,
        }

    def test_quoted_password(self):
        pool = coredis.ConnectionPool.from_url(
            "redis://:%2Fmypass%2F%2B word%3D%24+@localhost", decode_components=True
        )
        assert pool.connection_class == coredis.Connection
        assert pool.connection_kwargs == {
            "host": "localhost",
            "port": 6379,
            "db": 0,
            "username": None,
            "password": "/mypass/+ word=$+",
            "max_idle_time": None,
        }

    def test_db_as_argument(self):
        pool = coredis.ConnectionPool.from_url("redis://localhost", db="1")
        assert pool.connection_class == coredis.Connection
        assert pool.connection_kwargs == {
            "host": "localhost",
            "port": 6379,
            "db": 1,
            "username": None,
            "password": None,
            "max_idle_time": None,
        }

    def test_db_in_path(self):
        pool = coredis.ConnectionPool.from_url("redis://localhost/2", db="1")
        assert pool.connection_class == coredis.Connection
        assert pool.connection_kwargs == {
            "host": "localhost",
            "port": 6379,
            "db": 2,
            "username": None,
            "password": None,
            "max_idle_time": None,
        }

    def test_db_in_querystring(self):
        pool = coredis.ConnectionPool.from_url("redis://localhost/2?db=3", db="1")
        assert pool.connection_class == coredis.Connection
        assert pool.connection_kwargs == {
            "host": "localhost",
            "port": 6379,
            "db": 3,
            "username": None,
            "password": None,
            "max_idle_time": None,
        }

    def test_extra_typed_querystring_options(self):
        pool = coredis.ConnectionPool.from_url(
            "redis://localhost/2?stream_timeout=20&connect_timeout=10"
        )

        assert pool.connection_class == coredis.Connection
        assert pool.connection_kwargs == {
            "host": "localhost",
            "port": 6379,
            "db": 2,
            "stream_timeout": 20.0,
            "connect_timeout": 10.0,
            "username": None,
            "password": None,
            "max_idle_time": None,
        }

    def test_boolean_parsing(self):
        for expected, value in (
            (None, None),
            (None, ""),
            (False, 0),
            (False, "0"),
            (False, "f"),
            (False, "F"),
            (False, "False"),
            (False, "n"),
            (False, "N"),
            (False, "No"),
            (True, 1),
            (True, "1"),
            (True, "y"),
            (True, "Y"),
            (True, "Yes"),
        ):
            assert expected is query_param_to_bool(value)

    def test_invalid_extra_typed_querystring_options(self):
        import warnings

        with warnings.catch_warnings(record=True) as warning_log:
            coredis.ConnectionPool.from_url(
                "redis://localhost/2?stream_timeout=_&connect_timeout=abc"
            )
        # Compare the message values
        assert [str(m.message) for m in sorted(warning_log, key=lambda log: str(log.message))] == [
            "Invalid value for `connect_timeout` in connection URL.",
            "Invalid value for `stream_timeout` in connection URL.",
        ]

    def test_max_connections_querystring_option(self):
        pool = coredis.ConnectionPool.from_url("redis://localhost?max_connections=32")
        assert pool.max_connections == 32

    def test_max_idle_times_querystring_option(self):
        pool = coredis.ConnectionPool.from_url("redis://localhost?max_idle_time=5")
        assert pool.max_idle_time == 5

    def test_idle_check_interval_querystring_option(self):
        pool = coredis.ConnectionPool.from_url("redis://localhost?idle_check_interval=1")
        assert pool.idle_check_interval == 1

    def test_extra_querystring_options(self):
        pool = coredis.ConnectionPool.from_url("redis://localhost?a=1&b=2")
        assert pool.connection_class == coredis.Connection
        assert pool.connection_kwargs == {
            "host": "localhost",
            "port": 6379,
            "db": 0,
            "username": None,
            "password": None,
            "a": "1",
            "b": "2",
            "max_idle_time": None,
        }

    def test_client_creates_connection_pool(self):
        r = coredis.Redis.from_url("redis://myhost")
        assert r.connection_pool.connection_class == coredis.Connection
        assert r.connection_pool.connection_kwargs == {
            "host": "myhost",
            "port": 6379,
            "db": 0,
            "decode_responses": False,
            "protocol_version": 3,
            "username": None,
            "password": None,
            "noreply": False,
            "noevict": False,
            "notouch": False,
            "max_idle_time": None,
        }


class TestConnectionPoolUnixSocketURLParsing:
    def test_defaults(self):
        pool = coredis.ConnectionPool.from_url("unix:///socket")
        assert pool.connection_class == coredis.UnixDomainSocketConnection
        assert pool.connection_kwargs == {
            "path": "/socket",
            "db": 0,
            "username": None,
            "password": None,
            "max_idle_time": None,
        }

    def test_password(self):
        pool = coredis.ConnectionPool.from_url("unix://:mypassword@/socket")
        assert pool.connection_class == coredis.UnixDomainSocketConnection
        assert pool.connection_kwargs == {
            "path": "/socket",
            "db": 0,
            "username": "",
            "password": "mypassword",
            "max_idle_time": None,
        }

    def test_quoted_password(self):
        pool = coredis.ConnectionPool.from_url(
            "unix://:%2Fmypass%2F%2B word%3D%24+@/socket", decode_components=True
        )
        assert pool.connection_class == coredis.UnixDomainSocketConnection
        assert pool.connection_kwargs == {
            "path": "/socket",
            "db": 0,
            "username": None,
            "password": "/mypass/+ word=$+",
            "max_idle_time": None,
        }

    def test_quoted_path(self):
        pool = coredis.ConnectionPool.from_url(
            "unix://:mypassword@/my%2Fpath%2Fto%2F..%2F+_%2B%3D%24ocket",
            decode_components=True,
        )
        assert pool.connection_class == coredis.UnixDomainSocketConnection
        assert pool.connection_kwargs == {
            "path": "/my/path/to/../+_+=$ocket",
            "db": 0,
            "username": None,
            "password": "mypassword",
            "max_idle_time": None,
        }

    def test_db_as_argument(self):
        pool = coredis.ConnectionPool.from_url("unix:///socket", db=1)
        assert pool.connection_class == coredis.UnixDomainSocketConnection
        assert pool.connection_kwargs == {
            "path": "/socket",
            "db": 1,
            "username": None,
            "password": None,
            "max_idle_time": None,
        }

    def test_db_in_querystring(self):
        pool = coredis.ConnectionPool.from_url("unix:///socket?db=2", db=1)
        assert pool.connection_class == coredis.UnixDomainSocketConnection
        assert pool.connection_kwargs == {
            "path": "/socket",
            "db": 2,
            "username": None,
            "password": None,
            "max_idle_time": None,
        }

    def test_max_connections_querystring_option(self):
        pool = coredis.ConnectionPool.from_url("unix:///localhost?max_connections=32")
        assert pool.max_connections == 32

    def test_max_idle_times_querystring_option(self):
        pool = coredis.ConnectionPool.from_url("unix:///localhost?max_idle_time=5")
        assert pool.max_idle_time == 5

    def test_idle_check_interval_querystring_option(self):
        pool = coredis.ConnectionPool.from_url("unix:///localhost?idle_check_interval=1")
        assert pool.idle_check_interval == 1

    def test_extra_querystring_options(self):
        pool = coredis.ConnectionPool.from_url("unix:///socket?a=1&b=2")
        assert pool.connection_class == coredis.UnixDomainSocketConnection
        assert pool.connection_kwargs == {
            "path": "/socket",
            "db": 0,
            "username": None,
            "password": None,
            "a": "1",
            "b": "2",
            "max_idle_time": None,
        }


class TestSSLConnectionURLParsing:
    def test_defaults(self):
        pool = coredis.ConnectionPool.from_url("rediss://localhost")
        assert pool.connection_class == coredis.Connection
        assert pool.connection_kwargs.pop("ssl_context") is not None
        assert pool.connection_kwargs == {
            "host": "localhost",
            "port": 6379,
            "db": 0,
            "username": None,
            "password": None,
            "max_idle_time": None,
        }

    @pytest.mark.parametrize(
        "query_param, expected",
        [
            (
                "none",
                ssl.CERT_NONE,
            ),
            (
                "optional",
                ssl.CERT_OPTIONAL,
            ),
            ("required", ssl.CERT_REQUIRED),
            (None, ssl.CERT_OPTIONAL),
        ],
    )
    async def test_cert_reqs_options(self, query_param, expected):
        uri = "rediss://?ssl_keyfile=./tests/tls/client.key&ssl_certfile=./tests/tls/client.crt"
        if query_param:
            uri += f"&ssl_cert_reqs={query_param}"
        pool = coredis.ConnectionPool.from_url(uri)
        conn = pool.connection_class(**pool.connection_kwargs)
        assert conn.ssl_context.verify_mode == expected


class TestConnection:
    async def test_on_connect_error(self):
        """
        An error in Connection.on_connect should disconnect from the server
        see for details: https://github.com/andymccurdy/redis-py/issues/368
        """
        # this assumes the Redis server being tested against doesn't have
        # 9999 databases ;)
        bad_connection = coredis.Redis(db=9999)
        with pytest.raises(Exception):
            await bad_connection.__aenter__()

    async def test_busy_loading_from_pipeline(self):
        """
        BusyLoadingErrors should be raised from a pipeline execution
        regardless of the raise_on_error flag.
        """
        client = coredis.Redis()
        async with client:
            async with client.pipeline() as pipe:
                pipe.create_request(
                    b"DEBUG", b"ERROR", b"LOADING fake message", callback=lambda r, **k: r
                )
                with pytest.raises(RedisError):
                    await pipe._execute()
                pool = client.connection_pool
                assert len(pool._connections) >= 1
                return

    def test_connect_from_url_tcp(self):
        connection = coredis.Redis.from_url("redis://localhost")
        pool = connection.connection_pool

        assert re.match("(.*)<(.*)<(.*)>>", repr(pool)).groups() == (
            "ConnectionPool",
            "Connection",
            "host=localhost,port=6379,db=0",
        )

    def test_connect_from_url_unix(self):
        connection = coredis.Redis.from_url("unix:///path/to/socket")
        pool = connection.connection_pool

        assert re.match("(.*)<(.*)<(.*)>>", repr(pool)).groups() == (
            "ConnectionPool",
            "UnixDomainSocketConnection",
            "path=/path/to/socket,db=0",
        )<|MERGE_RESOLUTION|>--- conflicted
+++ resolved
@@ -57,13 +57,8 @@
     async def test_reuse_previously_released_connection(self):
         pool = self.get_pool()
         async with pool:
-<<<<<<< HEAD
-            c1 = await pool.acquire(blocking=True)
-            c2 = await pool.acquire(blocking=True)
-=======
             c1 = await pool.acquire()
             c2 = await pool.acquire()
->>>>>>> 3c2aeb19
         assert c1 == c2
 
     def test_repr_contains_db_info_tcp(self):
